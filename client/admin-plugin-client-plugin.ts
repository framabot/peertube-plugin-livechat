--- conflicted
+++ resolved
@@ -113,15 +113,15 @@
         case 'prosody-port':
         case 'prosody-peertube-uri':
         case 'chat-type-help-builtin-prosody':
-<<<<<<< HEAD
         case 'prosody-list-rooms':
-=======
         case 'prosody-advanced':
         case 'prosody-c2s':
->>>>>>> e6f23e66
           return options.formValues['chat-type'] !== ('builtin-prosody' as ChatType)
         case 'prosody-c2s-port':
-          return options.formValues['chat-type'] !== ('builtin-prosody' as ChatType) || options.formValues['prosody-c2s'] === false
+          return !(
+            options.formValues['chat-type'] === ('builtin-prosody' as ChatType) &&
+            options.formValues['prosody-c2s'] === true
+          )
         case 'chat-server':
         case 'chat-room':
         case 'chat-bosh-uri':
