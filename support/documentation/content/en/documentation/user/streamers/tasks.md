--- conflicted
+++ resolved
@@ -44,24 +44,15 @@
 
 All rooms' admins have access to the Task Application (read and write access).
 
-<<<<<<< HEAD
 When you promote someone as room admin or owner, they gets instant access to the Task Application.
 When you remove admin or owner rights to someone, they instantly lose access to the Task Application.
-=======
-When you promote someone as room admin or owner, they get instantly access to the Task Application.
-When you remove admin or owner rights to someone, they instantly loses access to the Task Application.
->>>>>>> 66c0d207
 
 ### Task lists
 
 By default, there is one task list that has the same name as your livestream.
 
 You can use the form at the bottom to create a new task list.
-<<<<<<< HEAD
-You can also edit existing tasks list using the edit button, or delete any task list. Deleting a task list will also delete all its tasks.
-=======
-You can also edit existing task lists using the edit button, or delete any task list (deleting a task list will also delete all its tasks).
->>>>>>> 66c0d207
+You can also edit existing tasks lists using the edit button, or delete any task list. Deleting a task list will also delete all its tasks.
 
 Task lists are sorted alphabetically.
 
@@ -75,11 +66,7 @@
 
 #### Create tasks
 
-<<<<<<< HEAD
-You can create a task using the button on the right of tasks lists.
-=======
-You can create task using the button on the right of task lists.
->>>>>>> 66c0d207
+You can create a task using the button on the right of task lists.
 This opens a form with two fields: a mandatory task name, and an optional description.
 
 ![Task form](/peertube-plugin-livechat/images/task_app_task_form.png?classes=shadow,border&height=200px)
