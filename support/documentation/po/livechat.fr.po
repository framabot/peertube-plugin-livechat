# French translations for PACKAGE package
# Copyright (C) 2023 Free Software Foundation, Inc.
# This file is distributed under the same license as the PACKAGE package.
# FIRST AUTHOR <EMAIL@ADDRESS>, YEAR.
#
#
msgid ""
msgstr ""
"Project-Id-Version: PACKAGE VERSION\n"
<<<<<<< HEAD
"POT-Creation-Date: 2023-07-14 19:55+0200\n"
"PO-Revision-Date: 2023-07-17 10:59+0000\n"
=======
"POT-Creation-Date: 2023-07-17 12:46+0200\n"
"PO-Revision-Date: 2023-07-15 16:40+0000\n"
>>>>>>> 732344a3
"Last-Translator: John Livingston <git@john-livingston.fr>\n"
"Language-Team: French <https://weblate.framasoft.org/projects/peertube-livechat/peertube-plugin-livechat-documentation/fr/>\n"
"Language: fr\n"
"MIME-Version: 1.0\n"
"Content-Type: text/plain; charset=UTF-8\n"
"Content-Transfer-Encoding: 8bit\n"
"Plural-Forms: nplurals=2; plural=n > 1;\n"
"X-Generator: Weblate 4.18.2\n"

#. type: Yaml Front Matter Hash Value: description
#: support/documentation/content/en/contact/_index.md
#, no-wrap
msgid "Contact the author"
msgstr "Contacter l'auteur"

#. type: Yaml Front Matter Hash Value: title
#: support/documentation/content/en/contact/_index.md
#, no-wrap
msgid "Contact me"
msgstr "Me contacter"

#. type: Plain text
#: support/documentation/content/en/contact/_index.md
#, no-wrap
msgid "If you have any question, or if you want to talk about this plugin, you can join this XMPP room with any Jabber client: [plugin-livechat-support@room.im.yiny.org](xmpp:plugin-livechat-support@room.im.yiny.org?join).\n"
msgstr ""
"Si vous avez des questions ou souhaitez parler de ce plugin, vous pouvez "
"rejoindre ce salon XMPP avec n'importe quel client Jabber : [plugin-livechat-"
"support@room.im.yiny.org](xmpp:plugin-livechat-support@room.im.yiny."
"org?join).\n"

#. type: Plain text
#: support/documentation/content/en/contact/_index.md
#, no-wrap
msgid "If you want to support the project financially, you can contact me by mail at git.[at].john-livingston.fr, or check my [Liberapay profile](https://liberapay.com/JohnLivingston/).\n"
msgstr ""
"Si vous souhaitez supporter le projet financièrement, vous pouvez me "
"contacter par mail à l'adresse git.[arobase].john-livingston.fr, ou passer "
"par mon [profil Liberapay](https://liberapay.com/JohnLivingston/).\n"

#. type: Yaml Front Matter Hash Value: description
#: support/documentation/content/en/contributing/codeofconduct/_index.md
#, no-wrap
msgid "Contributor Covenant Code of Conduct"
msgstr "Convention de Code de conduite Contributeur⋅rices"

#. type: Yaml Front Matter Hash Value: title
#: support/documentation/content/en/contributing/codeofconduct/_index.md
#, no-wrap
msgid "Code of Conduct"
msgstr "Code de conduite"

#. type: Plain text
#: support/documentation/content/en/contributing/codeofconduct/_index.md
#, no-wrap
msgid ""
"This Code of Conduct is adapted from the [Contributor Covenant](https://www.contributor-covenant.org), version 2.1, available at [https://www.contributor-covenant.org/version/2/1/code_of_conduct.html](https://www.contributor-covenant.org/version/2/1/code_of_conduct.html).\n"
"Translations are available at [https://www.contributor-covenant.org/translations](https://www.contributor-covenant.org/translations).\n"
"Instances of abusive, harassing, or otherwise unacceptable behavior may be reported to the community leaders responsible for enforcement by mail at git.[at].john-livingston.fr.\n"
msgstr ""
"Ce code de conduite est adapté du [Contributor Covenant](https://www.contributor-covenant.org), version 2.1, disponible à l'adresse [https://www.contributor-covenant.org/version/2/1/code_of_conduct.html](https://www.contributor-covenant.org/version/2/1/code_of_conduct.html).\n"
"Les traductions sont disponibles à l'adresse [https://www.contributor-covenant.org/translations](https://www.contributor-covenant.org/translations).\n"
"Les cas de comportements abusifs, harcelants ou tout autre comportement inacceptables peuvent être signalés aux dirigeant·e·s de la communauté responsables de l’application du code de conduite à git.[at].john-livingston.fr.\n"

#. type: Title ##
#: support/documentation/content/en/contributing/develop/_index.md
#, no-wrap
msgid "Develop"
msgstr "Développer"

#. type: Plain text
#: support/documentation/content/en/contributing/develop/_index.md
#, no-wrap
msgid ""
"Always talk about features you want to develop by creating/finding and commenting the issue tackling your problem\n"
"before you start working on it, and inform the community that you begin coding by claiming the issue.\n"
msgstr ""
"Toujours annoncer les fonctionnalités sur lesquelles vous voulez travailler en créant un ticket ou en commentant un ticket existant, avant de commencer à travailler dessus.\n"
"Et annoncez clairement à la communauté que vous commencez à travailler dessus. Ceci afin d'éviter que plusieurs personnes travaillent sur la même chose et entrent en conflit.\n"

#. type: Plain text
#: support/documentation/content/en/contributing/develop/_index.md
#, no-wrap
msgid "Pull Request must be done on the `main` branch.\n"
msgstr "Les Pull Request sont à faire sur la branche `main`.\n"

#. type: Plain text
#: support/documentation/content/en/contributing/develop/_index.md
#, no-wrap
msgid "Until march 2023, contribution were made on the `develop` branch. This procedure is now deprecated.\n"
msgstr ""
"Jusqu'à mars 2023, il fallait contribuer sur la branche `develop`. Cette "
"procédure est désormais obsolète.\n"

#. type: Title ##
#: support/documentation/content/en/contributing/develop/_index.md
#, fuzzy, no-wrap
#| msgid "Prerequisite for building this plugin:\n"
msgid "Prerequisite for building this plugin"
msgstr "Pré-requis pour compiler le plugin :\n"

#. type: Plain text
#: support/documentation/content/en/contributing/develop/_index.md
#, no-wrap
msgid "It is highly recommended to be familiar with following concepts:\n"
msgstr ""

#. type: Bullet: '* '
#: support/documentation/content/en/contributing/develop/_index.md
#, no-wrap
msgid "Git\n"
msgstr ""

#. type: Bullet: '* '
#: support/documentation/content/en/contributing/develop/_index.md
#, no-wrap
<<<<<<< HEAD
msgid "you must have python venv installed (`python3-venv` package on Debian for example)\n"
msgstr ""
"vous devez avoir installé les venv python (paquet `python3-venv` sous Debian "
"par exemple)\n"
=======
msgid "NodeJS\n"
msgstr ""
>>>>>>> 732344a3

#. type: Bullet: '* '
#: support/documentation/content/en/contributing/develop/_index.md
#, no-wrap
msgid "NPM\n"
msgstr ""

#. type: Bullet: '* '
#: support/documentation/content/en/contributing/develop/_index.md
#, fuzzy, no-wrap
#| msgid "ESBuild vs Typescript"
msgid "Typescript\n"
msgstr "ESBuild versus Typescript"

#. type: Plain text
#: support/documentation/content/en/contributing/develop/_index.md
#, no-wrap
msgid "To build the plugin, you must have following packages:\n"
msgstr ""

#. type: Bullet: '* '
#: support/documentation/content/en/contributing/develop/_index.md
#, no-wrap
msgid "`git`\n"
msgstr ""

#. type: Bullet: '* '
#: support/documentation/content/en/contributing/develop/_index.md
#, no-wrap
msgid "`npm` (>=8.x)\n"
msgstr ""

#. type: Bullet: '* '
#: support/documentation/content/en/contributing/develop/_index.md
#, no-wrap
msgid "`nodejs` (>=14.x)\n"
msgstr ""

#. type: Bullet: '* '
#: support/documentation/content/en/contributing/develop/_index.md
#, fuzzy, no-wrap
#| msgid "you must have `build-essential` installed\n"
msgid "`build-essential`\n"
msgstr "vous devez avoir `build-essential` installé\n"

#. type: Plain text
#: support/documentation/content/en/contributing/develop/_index.md
#, no-wrap
msgid ""
"The plugin needs to build an AppImage for the Prosody XMPP server.\n"
"It appears that the way this AppImage is build requires `apt` and `dpkg` commands.\n"
"So it will only work \"out of the box\" on Debian-like systems.\n"
"If you are using another Linux distribution, you can try to install `apt` and `dpkg` manually.\n"
"See for example this [Github issue](https://github.com/JohnXLivingston/peertube-plugin-livechat/issues/200).\n"
"We will provide another solution as soon as possible.\n"
msgstr ""

#. type: Plain text
#: support/documentation/content/en/contributing/develop/_index.md
#, no-wrap
msgid "Building this AppImage also requires following packages:\n"
msgstr ""

#. type: Bullet: '* '
#: support/documentation/content/en/contributing/develop/_index.md
#, no-wrap
msgid "`python3-venv`\n"
msgstr ""

#. type: Bullet: '* '
#: support/documentation/content/en/contributing/develop/_index.md
#, no-wrap
msgid "`squashfs-tools`\n"
msgstr ""

#. type: Plain text
#: support/documentation/content/en/contributing/develop/_index.md
#, no-wrap
msgid ""
"These dependencies were tested on a Debian Bullseye.\n"
"If there is some dependencies issues on your UNIX/Linux system, please open an issue on Github.\n"
"{{% /notice }}\n"
msgstr ""

#. type: Plain text
#: support/documentation/content/en/contributing/develop/_index.md
#, no-wrap
msgid "Clone the repository, buid the plugin, and create your feature branch:\n"
msgstr ""

#. type: Fenced code block (bash)
#: support/documentation/content/en/contributing/develop/_index.md
#, no-wrap
msgid ""
"# Clone the repository. Dont forget the --recursive to clone submodules.\n"
"git clone https://github.com/JohnXLivingston/peertube-plugin-livechat.git --recursive\n"
"\n"
"# Install NPM dependencies and build the module for the first time:\n"
"npm install\n"
"\n"
"# Build the plugin after a modification:\n"
"npm run build\n"
"\n"
"# If you have a fork from the repository, add it as remote (example):\n"
"git remote add me git@github.com:MY_GITHUB_ACCOUNT/peertube-plugin-livechat.git\n"
"\n"
"# Create a local branch for you developments, and checkout it (example):\n"
"git checkout my_development # Note: if an issue is associated, use fix_1234 as your branch name (where 1234 is the issue's number)\n"
"# To propose your modifications, push your branch to your repository (example):\n"
"git push --set-upstream me my_development\n"
"# Then go to your github repository with your web browser to propose the Pull Request (see additional instructions below)\n"
msgstr ""
"# Cloner le dépot. N'oubliez pas le --recursive, pour clôner les sous-"
"modules.\n"
"git clone https://github.com/JohnXLivingston/peertube-plugin-livechat.git --"
"recursive\n"
"\n"
"# Installer les dépendances NPM et compiler le plugin pour la première fois :"
"\n"
"npm install\n"
"\n"
"# Compiler le plugin après une modification :\n"
"npm run build\n"
"\n"
"# Si vous avez un fork du dépot, ajoutez le en remote (exemple) :\n"
"git remote add me git@github.com:MON_COMPTE_GITHUB/peertube-plugin-livechat."
"git\n"
"\n"
"# Créez une branche locale pour vos développements et placez vous dessus "
"(exemple) :\n"
"git checkout mon_developpement # NB: si un ticket y est associé, utilisé le "
"nom fix_1234 (où 1234 est le numéro du ticket)\n"
"# Pour proposer vos modifications, poussez votre branche sur votre dépot "
"(exemple) :\n"
"git push --set-upstream me mon_developpement\n"
"# Rendez-vous ensuite sur votre dépot github avec votre navigateur web pour "
"proposer la Pull Request (voir les instructions complémentaires ci-dessous)\n"

#. type: Plain text
#: support/documentation/content/en/contributing/develop/_index.md
#, fuzzy, no-wrap
#| msgid ""
#| "Once you are ready to show your code to ask for feedback, submit a *draft* Pull Request.\n"
#| "Once you are ready for a code review before merge, submit a Pull Request. In any case, please\n"
#| "link your PR to the issues it solves by using the GitHub syntax: \"fixes #issue_number\".\n"
msgid ""
"Once you are ready to show your code to ask for feedback, submit a *draft* Pull Request.\n"
"Once you are ready for a code review before merge, submit a Pull Request.\n"
"In any case, please link your PR to the issues it solves by using the GitHub syntax: \"fixes #issue_number\".\n"
msgstr ""
"Quand vous êtes prêt⋅e à montrer votre code pour avoir un retour, soumettez une Pull Request *draft*.\n"
"Quand vous êtes prêt⋅e pour une relecture de code avant merge, soumettez une Pull Request.\n"
"Dans tous les cas, merci de lier votre Pull Request au ticket concerné en utilisant la syntax de GitHub : «fixes #issue_number».\n"

#. type: Plain text
#: support/documentation/content/en/contributing/develop/_index.md
#, no-wrap
msgid "The front-end code is in the `client` folder, the back-end code in `server`. There are some shared code in `shared` folder.\n"
msgstr ""
"Le code du front-end est dans le dossier `client`. Le code backend dans "
"`server`. Il y a du code partagé entre les deux dans `shared`.\n"

#. type: Plain text
#: support/documentation/content/en/contributing/develop/_index.md
#, no-wrap
msgid "For general instructions (developping plugins, building, installation, ...), please refer to the [Peertube documentation](https://docs.joinpeertube.org/contribute-plugins?id=write-a-plugintheme).\n"
msgstr ""
"Pour les instructions génériques concernant le développement de plugins ("
"building, installation, ...), merci de vous référer à la [documentation "
"Peertube](https://docs.joinpeertube.org/contribute-"
"plugins?id=write-a-plugintheme).\n"

#. type: Plain text
#: support/documentation/content/en/contributing/develop/_index.md
#, no-wrap
msgid "You can build the plugin with extra debug features simply by using:\n"
msgstr ""
"Vous pouvez *builder* le plugin avec des infos de debug supplémentaires en "
"utilisant :\n"

#. type: Fenced code block (bash)
#: support/documentation/content/en/contributing/develop/_index.md
#, no-wrap
msgid "NODE_ENV=dev npm run build\n"
msgstr "NODE_ENV=dev npm run build\n"

#. type: Title ##
#: support/documentation/content/en/contributing/develop/_index.md
#, no-wrap
msgid "ESBuild vs Typescript"
msgstr "ESBuild versus Typescript"

#. type: Plain text
#: support/documentation/content/en/contributing/develop/_index.md
#, fuzzy, no-wrap
#| msgid ""
#| "This plugin uses ESBuild for frontend code generation, as the official `peertube-plugin-quickstart` plugin.\n"
#| "ESBuild can handle Typescript, but does not check types\n"
#| "(see [ESBuild documentation](https://esbuild.github.io/content-types/#typescript)).\n"
#| "That's why we first compile Typescript with the `-noEmit` option, just to check types (`check:client:ts` in package.json file).\n"
#| "Then, if everything is okay, we run ESBuild to generate the compiled javascript.\n"
msgid ""
"This plugin uses ESBuild for frontend code generation, as the official `peertube-plugin-quickstart` plugin.\n"
"ESBuild can handle Typescript, but does not check types (see [ESBuild documentation](https://esbuild.github.io/content-types/#typescript)).\n"
"That's why we first compile Typescript with the `-noEmit` option, just to check types (`check:client:ts` in package.json file).\n"
"Then, if everything is okay, we run ESBuild to generate the compiled javascript.\n"
msgstr ""
"Ce plugin utilise ESBuild pour compiler le code front-end, comme le plugin "
"`peertube-plugin-quickstart` officiel.\n"
"ESBuild peut gérer Typescript, mais ne vérifie pas les types\n"
"(voir [la documentation ESBuild](https://esbuild.github.io/content-types/"
"#typescript)).\n"
"C'est pourquoi on compile d'abord Typescript avec l'option `-noEmit`, juste "
"pour vérifier les types (`check:client:ts` dans le fichier package.json).\n"
"Ensuite, si tout est ok, on lance ESBuild pour générer le javascript compilé."
"\n"

#. type: Title ##
#: support/documentation/content/en/contributing/develop/_index.md
#, no-wrap
msgid "Debug Mode"
msgstr "Debug Mode"

#. type: Plain text
#: support/documentation/content/en/contributing/develop/_index.md
#, no-wrap
msgid ""
"There is a debug mode for this plugin, that shorten some delay.\n"
"For example, some log files will rotate every two minutes, instead of once per day.\n"
"This permit to test more easily certain actions, for which it could normally take hours or days to wait.\n"
msgstr ""
"Il existe un mode de debug pour le plugin, qui va raccourcir le délais de certaines actions.\n"
"Par exemple, il va faire tourner les journaux toutes les deux minutes, au lieu de tous les jours.\n"
"Cela permet de tester plus facilement certaines actions, pour lesquelles il faudrait normalement attendre des heures ou des jours.\n"

#. type: Plain text
#: support/documentation/content/en/contributing/develop/_index.md
#, fuzzy, no-wrap
#| msgid ""
#| "To enable this mode, you juste have to create the\n"
#| "`/var/www/peertube/storage/plugins/data/peertube-plugin-livechat/debug_mode` file\n"
#| "(replacing `/var/www/peertube/storage/` by the correct path on your installation).\n"
msgid "To enable this mode, you juste have to create the `/var/www/peertube/storage/plugins/data/peertube-plugin-livechat/debug_mode` file (replacing `/var/www/peertube/storage/` by the correct path on your installation).\n"
msgstr ""
"Pour activer ce mode, il suffit de créer un fichier\n"
"`/var/www/peertube/storage/plugins/data/peertube-plugin-livechat/debug_mode`"
"\n"
"(en adaptant `/var/www/peertube/storage/` à votre installation le cas "
"échéant).\n"

#. type: Plain text
#: support/documentation/content/en/contributing/develop/_index.md
#, no-wrap
msgid ""
"The simple existence of this file is sufficient to trigger the debug mode.\n"
"To make sure it's taken into account, you can restart your Peertube instance.\n"
msgstr ""
"La simple existance de ce fichier suffit à déclencher le mode debug.\n"
"Pour être sûr qu'il est pris en compte, vous pouvez redémarrer votre "
"instance Peertube.\n"

#. type: Plain text
#: support/documentation/content/en/contributing/develop/_index.md
#, no-wrap
msgid ""
"This file can contain some JSON to enable more advanced options.\n"
"To have a list of existing parameters, check `server/lib/debug.ts`.\n"
"Restart Peertube after each content modification.\n"
msgstr ""
"Ce fichier peut également contenir du JSON qui pourra activer d'autres "
"options.\n"
"Pour en avoir la liste, vous pouvez regarder le code de `server/lib/debug."
"ts`.\n"
"Redémarrez Peertube après chaque modification de son contenu.\n"

#. type: Plain text
#: support/documentation/content/en/contributing/develop/_index.md
#, no-wrap
msgid ""
"Don't enable this mode on a production server, neither on a public server.\n"
"This could cause security issues.\n"
msgstr ""
"N'activer jamais ce mode sur un serveur de production, ni même sur un "
"serveur public.\n"
"Cela pourrait poser des problèmes de sécurité.\n"

#. type: Title ###
#: support/documentation/content/en/contributing/develop/_index.md
#, no-wrap
msgid "Restart Prosody"
msgstr "Redémarrer Prosody"

#. type: Plain text
#: support/documentation/content/en/contributing/develop/_index.md
#, fuzzy, no-wrap
#| msgid ""
#| "When debug mode is enabled, you can restart Prosody using this API call:\n"
#| "`http://your_instance.tld/plugins/livechat/router/api/restart_prosody`.\n"
#| "This call don't need any authentificaiton.\n"
#| "It can be done from a command line, for example using\n"
#| "`curl http://your_instance.tld/plugins/livechat/router/api/restart_prosody`.\n"
msgid ""
"When debug mode is enabled, you can restart Prosody using this API call: `http://your_instance.tld/plugins/livechat/router/api/restart_prosody`.\n"
"This call don't need any authentificaiton.\n"
"It can be done from a command line, for example using `curl http://your_instance.tld/plugins/livechat/router/api/restart_prosody`.\n"
msgstr ""
"Pour redémarrer Prosody quand le mode debug est activé, vous pouvez appeler "
"l'API\n"
"`http://votre_instance.tld/plugins/livechat/router/api/restart_prosody`.\n"
"Cet appel n'a pas besoin d'authentification.\n"
"Il peut se faire depuis une ligne de commande, par exemple avec\n"
"`curl http://votre_instance.tld/plugins/livechat/router/api/restart_prosody`."
"\n"

#. type: Title ###
#: support/documentation/content/en/contributing/develop/_index.md
#, no-wrap
msgid "Prosody debugger"
msgstr "debugger Prosody"

#. type: Plain text
#: support/documentation/content/en/contributing/develop/_index.md
#, no-wrap
msgid "It is possible to connect the Prosody AppImage to a remote debugger using [MobDebug](https://luarocks.org/modules/paulclinger/mobdebug).\n"
msgstr "Il est possible de connecter l'AppImage Prosody à un debugger distant en utilisant [MobDebug](https://luarocks.org/modules/paulclinger/mobdebug).\n"

#. type: Plain text
#: support/documentation/content/en/contributing/develop/_index.md
#, no-wrap
msgid ""
"To do so, you have to setup MobDebug in a folder that can be accessed by the `peertube` user.\n"
"Then, add this in the `debub_mode` file:\n"
msgstr ""
"Pour cela, placer MobDebug dans un dossier accessible par le user `peertube`.\n"
"Ensuite, ajouter cela dans le fichier `debug_mode` du plugin :\n"

#. type: Fenced code block (json)
#: support/documentation/content/en/contributing/develop/_index.md
#, no-wrap
msgid ""
"{\n"
"  \"debug_prosody\": {\n"
"    \"debugger_path\": \"/the_path_to_mobdebug/src\",\n"
"    \"host\": \"localhost\",\n"
"    \"port\": \"8172\"\n"
"  }\n"
"}\n"
msgstr ""
"{\n"
"  \"debug_prosody\": {\n"
"    \"debugger_path\": \"/le_chemin_vers_mobdebug/src\",\n"
"    \"host\": \"localhost\",\n"
"    \"port\": \"8172\"\n"
"  }\n"
"}\n"

#. type: Plain text
#: support/documentation/content/en/contributing/develop/_index.md
#, no-wrap
msgid "`host` and `port` are optional. `debugger_path` must point to the folder where the `MobDebug` `.lua` file is.\n"
msgstr "`host` et `port` sont optionnels. `debugger_path` doit pointer vers le dossier où se trouve le fichier `.lua` de `MobDebug`.\n"

#. type: Plain text
#: support/documentation/content/en/contributing/develop/_index.md
#, no-wrap
msgid "Restart Peertube.\n"
msgstr "Redémarrer Peertube.\n"

#. type: Plain text
#: support/documentation/content/en/contributing/develop/_index.md
#, no-wrap
msgid "Start your debugger server.\n"
msgstr "Lancer votre serveur de debug.\n"

#. type: Plain text
#: support/documentation/content/en/contributing/develop/_index.md
#, fuzzy, no-wrap
#| msgid ""
#| "For Prosody to connect to the debugger, call the API\n"
#| "`http://your_instance.tld/plugins/livechat/router/api/restart_prosody?debugger=true`.\n"
#| "This call does not need any authentication.\n"
#| "It can be done from a command line, for example with\n"
#| "`curl http://your_instance.tld/plugins/livechat/router/api/restart_prosody?debugger=true`.\n"
#| "You can even configure your debug server to launch this request automatically.\n"
msgid ""
"For Prosody to connect to the debugger, call the API `http://your_instance.tld/plugins/livechat/router/api/restart_prosody?debugger=true`.\n"
"This call does not need any authentication.\n"
"It can be done from a command line, for example with `curl http://your_instance.tld/plugins/livechat/router/api/restart_prosody?debugger=true`.\n"
"You can even configure your debug server to launch this request automatically.\n"
msgstr ""
"Pour que Prosody se connecte au debugger, appelez l'API\n"
"`http://votre_instance.tld/plugins/livechat/router/api/restart_prosody?debugger=true`.\n"
"Cet appel n'a pas besoin d'authentification.\n"
"Il peut se faire depuis une ligne de commande, par exemple avec\n"
"`curl http://votre_instance.tld/plugins/livechat/router/api/restart_prosody?debugger=true`.\n"
"Vous pouvez même configurer votre serveur de debuggage pour lancer cette commande automatiquement.\n"

#. type: Plain text
#: support/documentation/content/en/contributing/develop/_index.md
#, no-wrap
msgid "Prosody will then restart, connecting to the debugger.\n"
msgstr "Prosody va alors redémarrer en se connectant au debugger.\n"

#. type: Title ##
#: support/documentation/content/en/contributing/develop/_index.md
#, no-wrap
msgid "Quick dev environment using Docker"
msgstr "Environnement de développement rapide via Docker"

#. type: Plain text
#: support/documentation/content/en/contributing/develop/_index.md
#, fuzzy, no-wrap
#| msgid ""
#| "There is a tutorial, in french, on the\n"
#| "[le Peertube forum](https://framacolibri.org/t/tutoriel-creer-un-environnement-de-developpement-de-plugin-peertube-rapidement-en-utilisant-docker-et-qui-permet-de-tester-la-federation/17631)\n"
#| "that explains how to quickly build a dev env using Docker.\n"
msgid "There is a tutorial, in french, on the [Peertube forum](https://framacolibri.org/t/tutoriel-creer-un-environnement-de-developpement-de-plugin-peertube-rapidement-en-utilisant-docker-et-qui-permet-de-tester-la-federation/17631) that explains how to quickly build a dev env using Docker.\n"
msgstr "Un tutoriel est disponible sur [le forum Peertube](https://framacolibri.org/t/tutoriel-creer-un-environnement-de-developpement-de-plugin-peertube-rapidement-en-utilisant-docker-et-qui-permet-de-tester-la-federation/17631) pour expliquer comment monter rapidement un environnement de développement en utilisant Docker.\n"

#. type: Plain text
#: support/documentation/content/en/contributing/develop/_index.md
#, no-wrap
msgid "A repo was made out of it, check out [pt-plugin-dev](https://codeberg.org/mose/pt-plugin-dev).\n"
msgstr "Un dépot a été crée sur la base de ce tutoriel : https://codeberg.org/mose/pt-plugin-dev\n"

#. type: Plain text
#: support/documentation/content/en/contributing/develop/_index.md
#, fuzzy, no-wrap
#| msgid ""
#| "Note: for an unknown reason, Prosody can't resolve containers DNS address when using the lua-unbound library.\n"
#| "There is a dirty hack in the plugin: just create a\n"
#| "`/data/plugins/data/peertube-plugin-livechat/no_lua_unbound` file in your docker-volumes,\n"
#| "then restart containers.\n"
msgid ""
"Note: for an unknown reason, Prosody can't resolve containers DNS address when using the lua-unbound library.\n"
"There is a dirty hack in the plugin: just create a `/data/plugins/data/peertube-plugin-livechat/no_lua_unbound` file in your docker-volumes, then restart containers.\n"
msgstr ""
"Note : pour une raison obscure, Prosody n'arrive pas à résoudre les adresses DNS des conteneurs quand la librairie lua-unbound est utilisée.\n"
"Pour contourner cela, il y a un «dirty hack» : il suffit de créer une fichier `/data/plugins/data/peertube-plugin-livechat/no_lua_unbound` dans vos docker-volumes, puis de les redémarrer.\n"

#. type: Yaml Front Matter Hash Value: description
#: support/documentation/content/en/contributing/document/_index.md
#, no-wrap
msgid "Document the plugin, or translate the documentation."
msgstr "Documenter le plugin, ou traduire la documentation."

#. type: Yaml Front Matter Hash Value: title
#: support/documentation/content/en/contributing/document/_index.md
#: support/documentation/content/en/documentation/_index.md
#, no-wrap
msgid "Documentation"
msgstr "Documentation"

#. type: Title ##
#: support/documentation/content/en/contributing/document/_index.md
#, no-wrap
msgid "General information"
msgstr "Généralités"

#. type: Plain text
#: support/documentation/content/en/contributing/document/_index.md
#, no-wrap
msgid ""
"Always inform the community before working (by creating a new issue, or commenting an existing one).\n"
"This is to avoid that two persons are working on the same thing, and prevent conflicts.\n"
msgstr ""
"Toujours vous annoncer avant de commencer à travailler (en créant un ticket "
"ou en commentant un ticket existant).\n"
"Ceci afin d'éviter que plusieurs personnes travaillent sur la même chose et "
"entrent en conflit.\n"

#. type: Plain text
#: support/documentation/content/en/contributing/document/_index.md
#, no-wrap
msgid "Documentation work has to be merged in the `main` branch.\n"
msgstr "Le travail de documentation se fait sur la branche `main`.\n"

#. type: Plain text
#: support/documentation/content/en/contributing/document/_index.md
#, no-wrap
msgid "The documentation source code is in the `support/documentation/content` folder.\n"
msgstr ""
"Le code source de la documentation se trouve dans le dossier `support/"
"documentation/content` du dépot de code.\n"

#. type: Plain text
#: support/documentation/content/en/contributing/document/_index.md
#, no-wrap
msgid ""
"The documentation is generated using [Hugo](https://gohugo.io/).\n"
"You have to install it on your computer if you want to preview your work.\n"
msgstr ""
"La documentation est générée via l'outils [Hugo](https://gohugo.io/).\n"
"Celui-ci doit être installé sur votre machine pour pouvoir prévisualiser la "
"documentation.\n"

#. type: Plain text
#: support/documentation/content/en/contributing/document/_index.md
#, no-wrap
msgid ""
"The used theme is [hugo-theme-learn](https://learn.netlify.app/).\n"
"You should read its documentation before starting editing the documentation.\n"
msgstr ""
"Le thème utilisé est [hugo-theme-learn](https://learn.netlify.app/).\n"
"Il est recommandé d'en lire la documentation avant de commencer.\n"

#. type: Plain text
#: support/documentation/content/en/contributing/document/_index.md
#, no-wrap
msgid ""
"When a new plugin version is released, or when documentation is updated, plugin maintainers will merge the `main` branch to the `documentation` branch.\n"
"This will trigger github and gitlab pipelines, and update published documentation.\n"
msgstr ""
"Quand une version du plugin est publiée, ou quand la documentation est mise "
"à jour, les mainteneur⋅euses du plugin fusionnerons la branche `main` dans "
"la branche `documentation`.\n"
"Ce qui aura pour effet de déclencher les pipelines github et gitlab pour "
"mettre à jour les versions publiées.\n"

#. type: Title ##
#: support/documentation/content/en/contributing/document/_index.md
#, no-wrap
msgid "Translations"
msgstr "Traductions"

#. type: Plain text
#: support/documentation/content/en/contributing/document/_index.md
#, no-wrap
msgid "The principal language is english (`en` code).\n"
msgstr "La langue principale est l'anglais (code `en`).\n"

#. type: Plain text
#: support/documentation/content/en/contributing/document/_index.md
#, no-wrap
msgid "The `support/documentation/content/en` folder contains only english documentation files.\n"
msgstr ""
"Le dossier `support/documentation/content/en`ne contient que les fichiers de "
"documentation en anglais.\n"

#. type: Plain text
#: support/documentation/content/en/contributing/document/_index.md
#, no-wrap
msgid ""
"Documentation is translated using Weblate (see the [translation documentation](/peertube-plugin-livechat/contributing/translate/)).\n"
"To do so, we use the [po4a tool](https://po4a.org/), as we will se later in this page.\n"
msgstr ""
"La documentation est traduite en utilisant Weblate (voir [la documentation "
"sur la traduction](/peertube-plugin-livechat/fr/contributing/translate/)).\n"
"Pour cela, on utilise l'outils [po4a](https://po4a.org), comme nous le "
"verrons plus loin dans cette page.\n"

#. type: Title ##
#: support/documentation/content/en/contributing/document/_index.md
#, no-wrap
msgid "Add a new language"
msgstr "Ajout d'une nouvelle langue"

#. type: Plain text
#: support/documentation/content/en/contributing/document/_index.md
#, no-wrap
msgid "In the `support/documentation/config.toml` file, please copy and modify the `[Languages.fr]` section.\n"
msgstr ""
"Dans le fichier `support/documentation/config.toml`, inspirez vous de la "
"section `[Languages.fr]` pour déclarer la nouvelle langue.\n"

#. type: Plain text
#: support/documentation/content/en/contributing/document/_index.md
#, no-wrap
msgid "If the translations are not complete, it does not matter, english will be used for missing strings.\n"
msgstr ""
"Si les traductions ne sont pas complètes, ce n'est pas grave, la version "
"anglaise sera utilisée pour les chaînes manquantes.\n"

#. type: Title ##
#: support/documentation/content/en/contributing/document/_index.md
#, no-wrap
msgid "Preview"
msgstr "Prévisualiser"

#. type: Plain text
#: support/documentation/content/en/contributing/document/_index.md
#, no-wrap
msgid "To preview your modifications, just run:\n"
msgstr "Pour prévisualiser vos modification, il suffit de lancer :\n"

#. type: Fenced code block (bash)
#: support/documentation/content/en/contributing/document/_index.md
#, no-wrap
msgid "hugo serve -s support/documentation/\n"
msgstr "hugo serve -s support/documentation/\n"

#. type: Plain text
#: support/documentation/content/en/contributing/document/_index.md
#, no-wrap
msgid ""
"Then open your browser on the address [http://localhost:1313/peertube-plugin-livechat/](http://localhost:1313/peertube-plugin-livechat/).\n"
"This page will automatically refresh on each modification.\n"
msgstr ""
"Puis d'ouvrir votre navigateur à l'adresse [http://localhost:1313/"
"peertube-plugin-livechat/](http://localhost:1313/peertube-plugin-livechat/)."
"\n"
"Cette page se raffraichira automatiquement à chaque modification.\n"

#. type: Title ##
#: support/documentation/content/en/contributing/document/_index.md
#, no-wrap
msgid "Update localization files and generate documentation translations"
msgstr ""
"Mettre à jour les fichiers de localisation et générer les traductions de la "
"documentation"

#. type: Plain text
#: support/documentation/content/en/contributing/document/_index.md
#, no-wrap
msgid ""
"For now, you only have the english version.\n"
"To update documentation strings, and generate translations, you have to run the `doc-translate.sh` script.\n"
msgstr ""
"Pour l'instant, vous n'avez que la version anglaise.\n"
"Pour mettre à jour les chaînes et générer les traductions, vous devez lancer "
"le script `doc-translate.sh`.\n"

#. type: Plain text
#: support/documentation/content/en/contributing/document/_index.md
#, no-wrap
msgid "To do so, make sure you have `po4a` (version >= 0.66) installed on your computer.\n"
msgstr ""
"Pour cela, assurez vous d'avoir `po4a` (version >= 0.66) installé sur votre "
"ordinateur.\n"

#. type: Plain text
#: support/documentation/content/en/contributing/document/_index.md
#, no-wrap
msgid ""
"Some linux distro (like Debian Bullseye for example) have too old version of `po4a`.\n"
"Please make sure to install a compatible version.\n"
"If you are using Debian Bullseye for example, you can download the Bookworm po4a.deb file from [https://packages.debian.org](https://packages.debian.org/bookworm/all/po4a/download), and install it manually.\n"
msgstr ""
"Certaines distributions linux (comme Debian Bullseye par exemple) ont une version trop ancienne de `po4a`.\n"
"Veillez à installer une version compatible.\n"
"Si vous utilisez Debian Bullseye par exemple, vous pouvez télécharger le fichier Bookworm po4a.deb depuis [https://packages.debian.org](https://packages.debian.org/bookworm/all/po4a/download), et l'installer manuellement.\n"

#. type: Plain text
#: support/documentation/content/en/contributing/document/_index.md
#, no-wrap
msgid "To handle translations, just do:\n"
msgstr "Pour gérer les traductions, il suffit de faire :\n"

#. type: Fenced code block (bash)
#: support/documentation/content/en/contributing/document/_index.md
#, no-wrap
msgid "npm run doc:translate\n"
msgstr "npm run doc:translate\n"

#. type: Plain text
#: support/documentation/content/en/contributing/document/_index.md
#, no-wrap
msgid "You can then preview the result using `hugo serve -s support/documentation/`, and using the language selector.\n"
msgstr "Vous pouvez ensuite prévisualiser le résultat en utilisant `hugo serve -s support/documentation/`, et en utilisant le sélecteur de langue.\n"

#. type: Title ##
#: support/documentation/content/en/contributing/document/_index.md
#, no-wrap
msgid "Write documentation"
msgstr "Écrire la documentation"

#. type: Plain text
#: support/documentation/content/en/contributing/document/_index.md
#, no-wrap
msgid "Just edit the english files in `support/documentation/content/en`.\n"
msgstr ""
"Éditez seulement les fichiers anglais dans `support/documentation/content/"
"en`.\n"

#. type: Plain text
#: support/documentation/content/en/contributing/document/_index.md
#, no-wrap
msgid "Then, before commiting, always run `npm run doc:translate`, so that changes in english files can be propagated to the `support/documentation/po/livechat.en.pot` file.\n"
msgstr "Ensuite, avant de commiter, lancez toujours `npm run doc:translate`, afin que les changements dans les fichiers anglais puissent être propagés dans le fichier `support/documentation/po/livechat.en.pot`.\n"

#. type: Plain text
#: support/documentation/content/en/contributing/document/_index.md
#, no-wrap
msgid ""
"You can use the `livechat_label` short code to use application strings.\n"
"See here: [Documentation translation](/peertube-plugin-livechat/contributing/translate/#documentation-translation).\n"
msgstr ""
"Vous pouvez utiliser le code court `livechat_label` pour utiliser des chaînes de l'application.\n"
"Voir ici : [Traduction de la documentation](/peertube-plugin-livechat/fr/contribuer/translate/#documentation-translation).\n"

#. type: Plain text
#: support/documentation/content/en/contributing/document/_index.md
#, no-wrap
msgid ""
"It is possible to prevent a file from beeing translating, using `livechatnotranslation: true` in the Yaml Font Matter section.\n"
"See here: [Documentation translation](/peertube-plugin-livechat/contributing/translate/#documentation-translation).\n"
msgstr ""
"Il est possible d'empêcher un fichier d'être traduit, en utilisant `livechatnotranslation : true` dans la section Yaml Font Matter.\n"
"Voir ici : [Traduction de la documentation](/peertube-plugin-livechat/fr/contribuer/translate/#documentation-translation).\n"

#. type: Plain text
#: support/documentation/content/en/contributing/document/_index.md
#, no-wrap
msgid ""
"Please use the `livechatnotranslation` option for technical documentation.\n"
"We don't want technical documentation to be translated, to avoid issues because of a wrong translation.\n"
msgstr ""
"Veuillez utiliser l'option `livechatnotranslation` pour la documentation technique.\n"
"Nous ne voulons pas traduire la documentation technique, afin d'éviter les problèmes liés à une mauvaise traduction.\n"

#. type: Plain text
#: support/documentation/content/en/contributing/document/_index.md
#, no-wrap
msgid ""
"Avoid adding line breaks in middle of a sentence.\n"
"But add a line break after each sentence in a paragraph.\n"
"This is to facilitate the work for translators: so then can easily check that they don't miss a sentence when translating a parapraph.\n"
msgstr ""
"Évitez d'ajouter des sauts de ligne au milieu d'une phrase.\n"
"En revanche, ajoutez un saut de ligne après chaque phrase d'un paragraphe.\n"
"Cela facilite le travail des traducteur⋅rices : iels peuvent ainsi facilement vérifier qu'iels n'oublient pas une phrase lorsqu'iels traduisent un paragraphe.\n"

#. type: Title ###
#: support/documentation/content/en/contributing/document/_index.md
#, no-wrap
msgid "What if I can't use hugo and/or po4a?"
msgstr "Que faire si je ne peux pas utiliser hugo et/ou po4a ?"

#. type: Plain text
#: support/documentation/content/en/contributing/document/_index.md
#, no-wrap
msgid "Just edit english markdown files, and specify that you can't build translations when you make your Pull Request.\n"
msgstr "Il suffit d'éditer les fichiers markdown en anglais, et de spécifier que vous ne pouvez pas compiler les traductions lorsque vous faites votre Pull Request.\n"

#. type: Title ##
#: support/documentation/content/en/contributing/document/_index.md
#, no-wrap
msgid "Publication"
msgstr "Publication"

#. type: Plain text
#: support/documentation/content/en/contributing/document/_index.md
#, no-wrap
msgid "Publishing the documentation is automatic, as soon as the changes are merged into the `documentation` branch.\n"
msgstr ""
"La publication de la documentation est automatique, dès que les "
"modifications sont fusionnées dans la branche `documentation`.\n"

#. type: Yaml Front Matter Hash Value: title
#: support/documentation/content/en/contributing/feedback/_index.md
#, no-wrap
msgid "Give your feedback"
msgstr "Donnez vos retours"

#. type: Plain text
#: support/documentation/content/en/contributing/feedback/_index.md
#, no-wrap
msgid ""
"You don't need to know how to code to start contributing to this plugin!\n"
"Other contributions are very valuable too, among which: you can test the software and report bugs, you can give feedback, features that you are interested in, user interface, design, ...\n"
msgstr ""
"Vous n'avez pas besoin de coder pour commencer à contribuer à ce plugin !\n"
"Les autres formes de contributions sont également précieuses, parmis "
"lesquelles : vous pouvez tester le plugin et remonter les bugs que vous "
"rencontrez, partager vos retours d'expérience, proposer des fonctionnalités "
"qui vous intéressent, remonter vos remarques sur l'interface, le design, etc."
"\n"

#. type: Yaml Front Matter Hash Value: title
#: support/documentation/content/en/contributing/_index.md
#, no-wrap
msgid "Contributing"
msgstr "Contribuer"

#. type: Plain text
#: support/documentation/content/en/contributing/_index.md
#, no-wrap
msgid "Interested in contributing? Awesome!\n"
msgstr "Intéressé⋅e pour contribuer ? Super !\n"

#. type: Yaml Front Matter Hash Value: description
#: support/documentation/content/en/credits/_index.md
#, no-wrap
msgid "Plugin Credits"
msgstr "Crédits pour le plugin"

#. type: Yaml Front Matter Hash Value: title
#: support/documentation/content/en/credits/_index.md
#, no-wrap
msgid "Credits"
msgstr "Crédits"

#. type: Plain text
#: support/documentation/content/en/credits/_index.md
#, no-wrap
msgid "[package.json](https://github.com/JohnXLivingston/peertube-plugin-livechat/blob/main/package.json), [COPYRIGHT](https://github.com/JohnXLivingston/peertube-plugin-livechat/blob/main/COPYRIGHT.md) and [LICENSE](https://github.com/JohnXLivingston/peertube-plugin-livechat/blob/main/LICENSE) files contain the license information for this software and its dependencies.\n"
msgstr "Les fichiers [package.json](https://github.com/JohnXLivingston/peertube-plugin-livechat/blob/main/package.json), [COPYRIGHT](https://github.com/JohnXLivingston/peertube-plugin-livechat/blob/main/COPYRIGHT.md) et [LICENSE](https://github.com/JohnXLivingston/peertube-plugin-livechat/blob/main/LICENSE) contiennent les informations sur la licence du présent logiciel (en anglais).\n"

#. type: Plain text
#: support/documentation/content/en/credits/_index.md
#, no-wrap
msgid "The plugin is maintained by [John Livingston](https://www.john-livingston.fr/).\n"
msgstr ""
"Le plugin est maintenu par [John Livingston](https://www.john-livingston.fr/"
").\n"

#. type: Plain text
#: support/documentation/content/en/credits/_index.md
#, no-wrap
msgid ""
"Thanks to David Revoy for his work on Peertube's mascot, [Sepia](https://www.davidrevoy.com/index.php?tag/peertube).\n"
"The character design is under CC-By licence, and the SVG files used to create some logo and avatars in this plugin are GPLv3.0.\n"
msgstr ""
"Merci à David Revoy pour son travail sur la mascotte de Peertube, "
"[Sepia](https://www.davidrevoy.com/index.php?tag/peertube).\n"
"Le character design est en licence CC-By, et les fichiers SVG utilisés pour "
"créer certains logos et avatars en GPLv3.0.\n"

#. type: Plain text
#: support/documentation/content/en/credits/_index.md
#, no-wrap
msgid "Thanks to [Framasoft](https://framasoft.org) for making [Peertube](https://joinpeertube.org/) possible, for the financial support, and for hosting the project translations on their [Weblate instance](https://weblate.framasoft.org).\n"
msgstr ""
"Merci à [Framasoft](https://framasoft.org) pour avoir rendu "
"[Peertube](https://joinpeertube.org/) possible, pour le support financier, "
"et pour héberger les traductions du projet sur [leur instance "
"Weblate](https://weblate.framasoft.org).\n"

#. type: Plain text
#: support/documentation/content/en/credits/_index.md
#, no-wrap
msgid "Thanks to [ritimo](https://www.ritimo.org/) for the financial support.\n"
msgstr "Merci à [ritimo](https://www.ritimo.org/) pour le support financier.\n"

#. type: Plain text
#: support/documentation/content/en/credits/_index.md
#, no-wrap
msgid "Thanks to [Code Lutin](https://www.codelutin.com/) and [Rétribution Copie Publique](https://copiepublique.fr/) for the financial support.\n"
msgstr ""
"Merci à [Code Lutin](https://www.codelutin.com/) et à la [Rétribution Copie "
"Publique](https://copiepublique.fr) pour le support financier.\n"

#. type: Plain text
#: support/documentation/content/en/credits/_index.md
#, no-wrap
msgid "Thanks to [NlNet](https://nlnet.nl/) and the [NGI0 Entrust fund](https://nlnet.nl/entrust/) for the financial support.\n"
msgstr ""
"Merci à [NlNet](https://nlnet.nl/) et au [fond NGI0 Entrust](https://nlnet."
"nl/entrust/) pour le support financier.\n"

#. type: Yaml Front Matter Hash Value: description
#: support/documentation/content/en/documentation/admin/advanced/_index.md
#, no-wrap
msgid "Some advanced features"
msgstr "Quelques fonctionnalités avancées"

#. type: Yaml Front Matter Hash Value: title
#: support/documentation/content/en/documentation/admin/advanced/_index.md
#, no-wrap
msgid "Advanced usage"
msgstr "Usage avancé"

#. type: Yaml Front Matter Hash Value: description
#: support/documentation/content/en/documentation/admin/advanced/matterbridge.md
#, no-wrap
msgid "Using Matterbridge to bridge with other chats"
msgstr "Utiliser Matterbridge pour faire un pont vers d'autres tchats"

#. type: Yaml Front Matter Hash Value: title
#: support/documentation/content/en/documentation/admin/advanced/matterbridge.md
#, no-wrap
msgid "Using Matterbridge"
msgstr "Utiliser Matterbridge"

#. type: Plain text
#: support/documentation/content/en/documentation/admin/advanced/matterbridge.md
#, no-wrap
msgid "Here is a tutorial to use Matterbridge with the plugin: <https://gitlab.com/refrac/obs-matterbridge-overlay/-/blob/master/documentation/peertube.md>\n"
msgstr ""
"This page is not yet translated in your language, please refer to the "
"english version. You can switch to it by using the language selector in the "
"left menu.\n"

#. type: Yaml Front Matter Hash Value: description
#: support/documentation/content/en/documentation/admin/advanced/xmpp_clients.md
#, no-wrap
msgid "Allow connections using XMPP clients"
msgstr "Autoriser la connexion en utilisant des clients XMPP"

#. type: Yaml Front Matter Hash Value: title
#: support/documentation/content/en/documentation/admin/advanced/xmpp_clients.md
#, no-wrap
msgid "XMPP clients"
msgstr "Clients XMPP"

#. type: Plain text
#: support/documentation/content/en/documentation/admin/advanced/xmpp_clients.md
#, no-wrap
msgid ""
"This chat module is based on the XMPP protocol, also known as Jabber.\n"
"It is therefore possible to connect to the chats using [XMPP client software](https://en.wikipedia.org/wiki/XMPP#Clients).\n"
"This can for example be useful to facilitate moderation operations.\n"
msgstr ""
"Ce module de tchat repose sur le protocole XMPP, aussi connu sous le nom de "
"Jabber.\n"
"Il est donc possible de se connecter aux tchats en utilisant des [logiciels "
"clients XMPP](https://fr.wikipedia.org/wiki/Clients_XMPP).\n"
"Cela peut par exemple être utile pour faciliter les opérations de modération."
"\n"

#. type: Plain text
#: support/documentation/content/en/documentation/admin/advanced/xmpp_clients.md
#, no-wrap
msgid "For the user documentation associated with these features, please refer to the [user documentation page](/peertube-plugin-livechat/documentation/user/xmpp_clients/).\n"
msgstr ""
"Pour la documentation utilisateur⋅rice associé à ces fonctionnalités, "
"veuillez vous référer à la page [de documentation utilisateur⋅rice"
"](/peertube-plugin-livechat/fr/documentation/user/xmpp_clients/).\n"

#. type: Plain text
#: support/documentation/content/en/documentation/admin/advanced/xmpp_clients.md
#, no-wrap
msgid ""
"Enabling these features requires configuration changes on the server, and on the DNS records.\n"
"It is not possible to configure this only from the Peertube interface, and it requires some basic system some basic system admin skills.\n"
msgstr ""
"L'activation de ces fonctionnalités demande des changements de configuration sur le serveur, et sur les enregistrements DNS.\n"
"Il n'est pas possible de les activer uniquement depuis l'interface de Peertube, et cela demande d'avoir quelques compétences basiques d'admin système.\n"

#. type: Title ##
#: support/documentation/content/en/documentation/admin/advanced/xmpp_clients.md
#: support/documentation/content/en/documentation/user/xmpp_clients.md
#, no-wrap
msgid "Login to your Peertube account"
msgstr "Connexion à votre compte Peertube"

#. type: Plain text
#: support/documentation/content/en/documentation/admin/advanced/xmpp_clients.md
#: support/documentation/content/en/documentation/user/xmpp_clients.md
#, no-wrap
msgid "This feature is not yet available, and will come in a future version of the plugin.\n"
msgstr ""
"Cette fonctionnalité n'est pas encore disponible, et viendra dans une "
"prochaine version du plugin.\n"

#. type: Title ##
#: support/documentation/content/en/documentation/admin/advanced/xmpp_clients.md
#: support/documentation/content/en/documentation/user/xmpp_clients.md
#, no-wrap
msgid "Connection using an external XMPP account"
msgstr "Connexion en utilisant un compte XMPP externe"

#. type: Plain text
#: support/documentation/content/en/documentation/admin/advanced/xmpp_clients.md
#, no-wrap
msgid ""
"To enable this feature, you will need to set up your server and DNS records, so that XMPP clients can find and access the\n"
"[Prosody server](https://prosody.im) that this plugin uses internally.\n"
msgstr ""
"Pour activer cette fonctionnalité, il va falloir paraméter votre serveur et "
"vos enregistrements DNS, de sorte que les clients XMPP puissent trouver et "
"accéder au serveur [Prosody](https://prosody.im) que ce plugin utilise en "
"interne.\n"

#. type: Title ###
#: support/documentation/content/en/documentation/admin/advanced/xmpp_clients.md
#, no-wrap
msgid "Plugin settings"
msgstr "Paramètres du plugin"

#. type: Plain text
#: support/documentation/content/en/documentation/admin/advanced/xmpp_clients.md
#, no-wrap
msgid ""
"Start by going to the livechat plugin settings of your instance, then enable the setting \"Enable connection to room using external XMPP accounts\".\n"
"By checking this settings, new settings appear below.\n"
msgstr ""
"Commencez par aller dans les paramètres du plugin livechat de votre "
"instance, puis activez le paramètre «Autoriser les connexions aux salons via "
"des comptes XMPP externes».\n"
"En cochant celui-ci, de nouveaux champs apparaissent en dessous.\n"

#. type: Plain text
#: support/documentation/content/en/documentation/admin/advanced/xmpp_clients.md
#, no-wrap
msgid ""
"First of all, the \"Prosody server to server port\" field.\n"
"This one defaults to 5269, which is the standard port for this service.\n"
"You can however change to another port, if this is already in use on your server.\n"
msgstr ""
"Tout d'abord, le champs «Port Prosody serveur vers serveur».\n"
"Celui-ci prend par défaut la valeur 5269, qui est le port standard pour ce "
"service.\n"
"Vous pouvez toutefois changer pour un autre port, si celui-ci est déjà "
"utilisé sur votre serveur.\n"

#. type: Plain text
#: support/documentation/content/en/documentation/admin/advanced/xmpp_clients.md
#, no-wrap
msgid ""
"Next, the field \"Server to server network interfaces\" field allows you to specify which network interfaces the server should listen on.\n"
"The default value \"*, ::\" indicates to listen on all IP addresses.\n"
"You can change these values, if you wish to listen on only certain IP addresses.\n"
"The syntax is explained next to the setting.\n"
msgstr ""
"Ensuite, le champs «Interfaces réseau pour les connexions serveur vers "
"serveur» vous permet d'indiquer sur quelles interfaces réseau le serveur "
"doit écouter.\n"
"La valeur par défaut «*, ::» indique d'écouter sur toutes les addresses IP.\n"
"Vous pouvez changer ces valeurs, si vous souhaiter n'écouter que sur "
"certaines IP.\n"
"La syntaxe est expliquée à coté du champs.\n"

#. type: Plain text
#: support/documentation/content/en/documentation/admin/advanced/xmpp_clients.md
#, no-wrap
msgid ""
"For the \"Certificate folder\" setting, you can leave it empty.\n"
"In this case, the plugin will automatically generate  self-signed certificates.\n"
"Some XMPP servers may refuse to connect, depending on their configuration.\n"
"In this case, you can indicate here a path on the server, in which you must place certificates to be used by the module.\n"
"It is up to you to generate and renew them.\n"
"See bellow for more information.\n"
msgstr ""
"Pour le champs «Dossiers des certificats», vous pouvez le laisser vide.\n"
"Dans ce cas là, le plugin va générer automatiquement des certificats auto-"
"signés.\n"
"Il se pourrait que certains serveurs XMPP refusent de se connecter, cela "
"dépendant de leur paramétrage.\n"
"Dans ce cas, vous pouvez indiquer ici un chemin sur le serveur, dans lequel "
"vous placerez des certificats à utiliser par le module.\n"
"Charge à vous de les générer et de les renouveller.\n"
"Voir plus loin pour une explication plus détaillée.\n"

#. type: Title ###
#: support/documentation/content/en/documentation/admin/advanced/xmpp_clients.md
#, no-wrap
msgid "Firewall"
msgstr "Pare-feu"

#. type: Plain text
#: support/documentation/content/en/documentation/admin/advanced/xmpp_clients.md
#, no-wrap
msgid "You must open the configured port (5269 by default) on your firewall.\n"
msgstr ""
"Vous devez ouvrir le port configuré (5269 par défaut) sur votre pare-feu.\n"

#. type: Plain text
#: support/documentation/content/en/documentation/admin/advanced/xmpp_clients.md
#, no-wrap
msgid ""
"If you are using Docker for your Peertube, you need to modify the `docker-compose.yml` file to open port 5269 of the `peertube` container,\n"
"so that the outer world can connect to it.\n"
msgstr ""
"Si vous utilisez Docker pour votre Peertube, il faut modifier le fichier "
"`docker-compose.yml` pour ouvrir le port 5269 du conteneur `peertube` au "
"monde extérieur.\n"

#. type: Title ###
#: support/documentation/content/en/documentation/admin/advanced/xmpp_clients.md
#, no-wrap
msgid "DNS"
msgstr "DNS"

#. type: Plain text
#: support/documentation/content/en/documentation/admin/advanced/xmpp_clients.md
#, no-wrap
msgid "You need to add a [DNS record](https://prosody.im/doc/dns) allowing remote servers to find the \"room.your_instance.tld\" component.\n"
msgstr ""
"Vous devez ajouter un [enregistrement DNS](https://prosody.im/doc/dns) "
"permettant aux serveurs distant de trouver le composant «room.votre_instance."
"tld».\n"

#. type: Plain text
#: support/documentation/content/en/documentation/admin/advanced/xmpp_clients.md
#, no-wrap
msgid "The easiest way to do this is to add an SRV record for the \"room\" [subdomain](https://prosody.im/doc/dns#subdomains):\n"
msgstr "Le plus simple pour cela est d'ajouter un enregistrement SRV pour le [sous-domaine](https ://prosody.im/doc/dns#subdomains) «room» :\n"

#. type: Bullet: '* '
#: support/documentation/content/en/documentation/admin/advanced/xmpp_clients.md
#, no-wrap
msgid "record name: _xmpp-server._tcp.room.your_instance.tld. (replace «your_instance.tld» by your instance uri)\n"
msgstr "nom de l'enregistrement : _xmpp-server._tcp.room.votre_instance.tld. (remplacez «votre_instance.tld» par la valeur adéquate)\n"

#. type: Bullet: '* '
#: support/documentation/content/en/documentation/admin/advanced/xmpp_clients.md
#, no-wrap
msgid "TTL: 3600\n"
msgstr "TTL: 3600\n"

#. type: Bullet: '* '
#: support/documentation/content/en/documentation/admin/advanced/xmpp_clients.md
#, no-wrap
msgid "class: IN\n"
msgstr "class: IN\n"

#. type: Bullet: '* '
#: support/documentation/content/en/documentation/admin/advanced/xmpp_clients.md
#, no-wrap
msgid "SRV: 0\n"
msgstr "SRV: 0\n"

#. type: Bullet: '* '
#: support/documentation/content/en/documentation/admin/advanced/xmpp_clients.md
#, no-wrap
msgid "priority: 0\n"
msgstr "priority: 0\n"

#. type: Bullet: '* '
#: support/documentation/content/en/documentation/admin/advanced/xmpp_clients.md
#, no-wrap
msgid "weight: 5\n"
msgstr "weight: 5\n"

#. type: Bullet: '* '
#: support/documentation/content/en/documentation/admin/advanced/xmpp_clients.md
#, no-wrap
msgid "port: 5269 (adapt if your changed the default port)\n"
msgstr "port: 5269 (adaptez si vous avez changé le port)\n"

#. type: Bullet: '* '
#: support/documentation/content/en/documentation/admin/advanced/xmpp_clients.md
#, no-wrap
msgid "target: your_instance.tld. (replace by your instance uri)\n"
msgstr "target: votre_instance.tld. (remplacez par la valeur adéquate)\n"

#. type: Plain text
#: support/documentation/content/en/documentation/admin/advanced/xmpp_clients.md
#, no-wrap
msgid "Be careful to keep the dot after \"your_instance.tld\".\n"
msgstr "Attention à bien conserver le point après «votre_instance.tld».\n"

#. type: Plain text
#: support/documentation/content/en/documentation/admin/advanced/xmpp_clients.md
#, no-wrap
msgid "Using the `dig` command to check your record, you should get a result similar to this:\n"
msgstr ""
"En utilisant la commande `dig` pour vérifier votre enregistrement, vous "
"devriez obtenir un résultat similaire à celui-ci:\n"

#. type: Fenced code block (bash)
#: support/documentation/content/en/documentation/admin/advanced/xmpp_clients.md
#, no-wrap
msgid ""
"$ dig +short _xmpp-server._tcp.room.videos.john-livingston.fr. SRV\n"
"0 5 5269 videos.john-livingston.fr.\n"
msgstr ""
"$ dig +short _xmpp-server._tcp.room.videos.john-livingston.fr. SRV\n"
"0 5 5269 videos.john-livingston.fr.\n"

#. type: Plain text
#: support/documentation/content/en/documentation/admin/advanced/xmpp_clients.md
#, no-wrap
msgid ""
"If you are **not using the standard `5269` port**, you must also add a SRV record for `_xmpp-server._tcp.your_instance.tld.` (same as above, just without the `room.` prefix).\n"
"Of course, you can also add this record if you use the standard port. It will also work.\n"
msgstr ""
"Si vous **n'utilisez pas le port standard `5269`**, vous devez ajouter un "
"autre enregistrement SRV pour `_xmpp-server._tcp.votre_instance.tld.` ("
"pareil que précédemment, mais en enlevant le préfixe `room.`).\n"
"Bien sûr, vous pouvez l'ajouter même si vous utilisez le port standard. Cela "
"fonctionnera également.\n"

#. type: Title ###
#: support/documentation/content/en/documentation/admin/advanced/xmpp_clients.md
#, no-wrap
msgid "Using trusted certificates"
msgstr "Utilisation de certificats de confiance"

#. type: Plain text
#: support/documentation/content/en/documentation/admin/advanced/xmpp_clients.md
#, no-wrap
msgid "The self-signed certificates that this plugin uses by default can be rejected by some XMPP servers, for security reasons.\n"
msgstr ""
"Les certificats auto-signés que le plugin utilise par défaut peuvent ne pas "
"convenir à tous les serveurs distants.\n"
"En effet, ceux-ci peuvent les refuser pour raison de sécurité.\n"

#. type: Plain text
#: support/documentation/content/en/documentation/admin/advanced/xmpp_clients.md
#, no-wrap
msgid ""
"It is possible to use certificates validated by a certification authority.\n"
"However, this requires advanced system administration knowledge.\n"
"Indeed, due to the multitude of possible use cases, it is impossible to document all situations here.\n"
"This documentation will therefore only explain the goal to be reached, and give an example which will only be suitable for a \"basic\" situation (manual installation of Peertube, using letsencrypt).\n"
"If you are in another situation (Docker installation, certificates signed by another authority, etc...), you will have to adapt this approach by yourself.\n"
msgstr ""
"Il est possible d'utiliser des certificats validés par une autorité de "
"certification.\n"
"Cependant cela demande des connaissances d'administration système avancées.\n"
"En effet, devant la multitude de cas possibles, il est impossible de "
"documenter ici toutes les situations.\n"
"La présente documentation va donc se contenter de vous expliquer le but à "
"atteindre, et donner un example qui ne conviendra qu'à une situation "
"«basique» (installation manuelle de Peertube, avec utilisation de "
"letsencrypt).\n"
"Si vous êtes dans une autre situation (installation Docker, certificats "
"signés par une autre autorité, etc...), il vous faudra adapter la démarche.\n"

#. type: Title ####
#: support/documentation/content/en/documentation/admin/advanced/xmpp_clients.md
#, no-wrap
msgid "Basic principle"
msgstr "Principe de base"

#. type: Plain text
#: support/documentation/content/en/documentation/admin/advanced/xmpp_clients.md
#, no-wrap
msgid ""
"It is up to you to generate valid certificates for domains `your_instance.tld` and `room.your_instance.tld`.\n"
"You can use any [method supported by Prosody](https://prosody.im/doc/certificates).\n"
msgstr ""
"À vous de générer des certificats valides pour les domaines `votre_instance."
"tld` et `room.votre_instance.tld`.\n"
"Vous pouvez utiliser n'importe quelle [méthode supportées par "
"Prosody](https://prosody.im/doc/certificates).\n"

#. type: Plain text
#: support/documentation/content/en/documentation/admin/advanced/xmpp_clients.md
#, no-wrap
msgid "You must then place these certificates in a folder that will be accessible to the `peertube` user, and specify this folder in the plugin setting \"Certificate folder\".\n"
msgstr ""
"Vous devez ensuite placer ces certificats dans un dossier qui sera "
"accessible au user `peertube`, puis indiquer ce dossier dans le paramètre du "
"plugin «Dossiers des certificats».\n"

#. type: Plain text
#: support/documentation/content/en/documentation/admin/advanced/xmpp_clients.md
#, no-wrap
msgid ""
"If you want to use the ProsodyCtl utility to import certificates, this utility is available (once Peertube is started) using the following command (adapting the path to your Peertube data folder, and replacing \"xxx\" with the arguments you wish to pass to\n"
"prosodyctl): `sudo -u peertube /var/www/peertube/storage/plugins/data/peertube-plugin-livechat/prosodyAppImage/squashfs-root/AppRun prosodyctl xxx`\n"
msgstr ""
"Si vous voulez utiliser l'utilitaire ProsodyCtl (pour importer des "
"certificats letsencrypts, générer des certificats, etc...), cet utilitaire "
"est disponible (une fois Peertube démarré) en utilisant la commande qui suit "
"(en adaptant le chemin vers votre dossier data Peertube, et en remplaçant "
"«xxx» par les arguments que vous souhaitez passer à prosodyctl) :\n"
"`sudo -u peertube /var/www/peertube/storage/plugins/data/"
"peertube-plugin-livechat/prosodyAppImage/squashfs-root/AppRun prosodyctl xxx`"
"\n"

#. type: Plain text
#: support/documentation/content/en/documentation/admin/advanced/xmpp_clients.md
#, no-wrap
msgid "The plugin will check once a day to see if any files have been modified in this folder, and reload Prosody if necessary.\n"
msgstr ""
"Le plugin va vérifier une fois par jour si des fichiers ont été modifiés "
"dans ce dossier, et recharger Prosody le cas échéant.\n"

#. type: Title ####
#: support/documentation/content/en/documentation/admin/advanced/xmpp_clients.md
#, no-wrap
msgid "Method for the simple case"
msgstr "Méthode dans le cas simple"

#. type: Plain text
#: support/documentation/content/en/documentation/admin/advanced/xmpp_clients.md
#, no-wrap
msgid "We assume here that your Peertube installation is \"classic\" (no use of Docker), and that the certificates are generated by letsencrypt, using the certbot tool.\n"
msgstr ""
"Nous supposons ici que votre installation de Peertube est «classique» (pas "
"d'utilisation de Docker), et que les certificats sont générés par "
"letsencrypt, en utilisant l'outils certbot.\n"

#. type: Plain text
#: support/documentation/content/en/documentation/admin/advanced/xmpp_clients.md
#, no-wrap
msgid ""
"First of all, we'll have to create a certificate for the subdomain `room.your_instance.tld` : this is the uri of the MUC (XMPP chat rooms) component.\n"
"Even if the connections are made on `your_instance.tld`, we will need a valid certificate for this subdomain.\n"
msgstr ""
"Tout d'abord, on va devoir créer un certificat pour le sous-domain `room."
"votre_instance.tld` : c'est l'uri du composant MUC (salons de discussion "
"XMPP). Même si les connections se font sur `votre_instance.tld`, il va nous "
"falloir un certificat valide pour ce sous-domaine.\n"

#. type: Plain text
#: support/documentation/content/en/documentation/admin/advanced/xmpp_clients.md
#, no-wrap
msgid ""
"So start by setting up a DNS entry for `room.your_instance.tld`, which points to your server.\n"
"You can use a CNAME entry (or an A entry and a AAAA entry).\n"
msgstr ""
"Commencez donc par paraméter une entrée DNS pour `room.votre_instance.tld`, "
"qui pointe sur votre serveur.\n"
"Vous pouvez tout à faire faire une entrée CNAME (ou une entrée A et une "
"entrée AAAA).\n"

#. type: Plain text
#: support/documentation/content/en/documentation/admin/advanced/xmpp_clients.md
#, no-wrap
msgid ""
"Next, we'll use nginx (already installed for your Peertube) to generate the certbot certificate.\n"
"We will create a new site. In the file `/etc/nginx/site-available/room.peertube`, add:\n"
msgstr ""
"Ensuite, nous allons utiliser nginx (déjà installé pour votre Peertube) pour "
"générer le certificat certbot.\n"
"On va créer un nouveau site. Dans le fichier `/etc/nginx/site-available/room."
"peertube`, ajoutez:\n"

#. type: Fenced code block (nginx)
#: support/documentation/content/en/documentation/admin/advanced/xmpp_clients.md
#, no-wrap
msgid ""
"server {\n"
"  listen 80;\n"
"  listen [::]:80;\n"
"  server_name room.your_instance.tld;\n"
"\n"
"  location /.well-known/acme-challenge/ {\n"
"    default_type \"text/plain\";\n"
"    root /var/www/certbot;\n"
"  }\n"
"  location / { return 301 https://your_instance.tld; }\n"
"}\n"
msgstr ""
"server {\n"
"  listen 80;\n"
"  listen [::]:80;\n"
"  server_name room.votre_instance.tld;\n"
"\n"
"  location /.well-known/acme-challenge/ {\n"
"    default_type \"text/plain\";\n"
"    root /var/www/certbot;\n"
"  }\n"
"  location / { return 301 https://votre_instance.tld; }\n"
"}\n"

#. type: Plain text
#: support/documentation/content/en/documentation/admin/advanced/xmpp_clients.md
#, no-wrap
msgid "Then enable the site:\n"
msgstr "Ensuite on active ce site:\n"

#. type: Fenced code block (bash)
#: support/documentation/content/en/documentation/admin/advanced/xmpp_clients.md
#, no-wrap
msgid ""
"ln -s /etc/nginx/sites-available/room.peertube /etc/nginx/sites-enabled/\n"
"systemc reload nginx\n"
msgstr ""
"ln -s /etc/nginx/sites-available/room.peertube /etc/nginx/sites-enabled/\n"
"systemc reload nginx\n"

#. type: Plain text
#: support/documentation/content/en/documentation/admin/advanced/xmpp_clients.md
#, no-wrap
msgid ""
"Then we prepare the folder in which we will later import the certificates.\n"
"We assume here that you already have the plugin active. We will create the following folder (if it doesn't already exist), with the user `peertube` to make sure there are no permissions issues:\n"
msgstr ""
"On prépare ensuite le dossier dans lequel on va plus tard importer les "
"certificats.\n"
"On suppose ici que vous avez déjà le plugin actif. On va créer le dossier "
"suivant (s'il n'existe pas déjà), avec le user `peertube` pour être sûr "
"qu'il n'y a pas de problème de droits:\n"

#. type: Fenced code block (bash)
#: support/documentation/content/en/documentation/admin/advanced/xmpp_clients.md
#, no-wrap
msgid "sudo -u peertube mkdir /var/www/peertube/storage/plugins/data/peertube-plugin-livechat/prosody/certs\n"
msgstr ""
"sudo -u peertube mkdir /var/www/peertube/storage/plugins/data/"
"peertube-plugin-livechat/prosody/certs\n"

#. type: Plain text
#: support/documentation/content/en/documentation/admin/advanced/xmpp_clients.md
#, no-wrap
msgid ""
"Now you have to configure this folder in the plugin settings, for the parameter \"Certificate folders\".\n"
"It's important to do this now, otherwise the certificate import script will put the certificates in the wrong folder.\n"
msgstr ""
"Il faut maintenant configurer ce dossier dans les paramètres du plugin, pour "
"«Dossiers des certificats».\n"
"C'est important de le faire avant la suite, sinon le script d'import des "
"certificats va les placer au mauvais endroit.\n"

#. type: Plain text
#: support/documentation/content/en/documentation/admin/advanced/xmpp_clients.md
#, no-wrap
msgid ""
"We will configure certbot to import the generated certificates into the Prosody folder.\n"
"We can use the ProsodyCtl utility packaged in the plugin.\n"
msgstr ""
"On va configurer certbot pour qu'il importe les certificats générés dans le "
"dossier de Prosody.\n"
"On va pouvoir utiliser l'utilistaire ProsodyCtl packagé dans le plugin.\n"

#. type: Plain text
#: support/documentation/content/en/documentation/admin/advanced/xmpp_clients.md
#, no-wrap
msgid "Note: for it to be available, the plugin must have been started at least once.\n"
msgstr ""
"Note: pour qu'il soit disponible, il faut que le plugin ai démarré au moins "
"une fois.\n"

#. type: Plain text
#: support/documentation/content/en/documentation/admin/advanced/xmpp_clients.md
#, no-wrap
msgid "We will create a file `/etc/letsencrypt/renewal-hooks/deploy/prosody.sh` containing:\n"
msgstr ""
"On va créer un fichier `/etc/letsencrypt/renewal-hooks/deploy/prosody.sh` "
"contenant:\n"

#. type: Fenced code block (bash)
#: support/documentation/content/en/documentation/admin/advanced/xmpp_clients.md
#, no-wrap
msgid ""
"#!/bin/sh\n"
"/var/www/peertube/storage/plugins/data/peertube-plugin-livechat/prosodyAppImage/squashfs-root/AppRun prosodyctl \\\n"
"  --root \\\n"
"  --config /var/www/peertube/storage/plugins/data/peertube-plugin-livechat/prosody/prosody.cfg.lua \\\n"
"  cert import \\\n"
"  room.your_instance.tld your_instance.tld /etc/letsencrypt/live\n"
msgstr ""
"#!/bin/sh\n"
"/var/www/peertube/storage/plugins/data/peertube-plugin-livechat/"
"prosodyAppImage/squashfs-root/AppRun prosodyctl \\\n"
"  --root \\\n"
"  --config /var/www/peertube/storage/plugins/data/peertube-plugin-livechat/"
"prosody/prosody.cfg.lua \\\n"
"  cert import \\\n"
"  room.votre_instance.tld votre_instance.tld /etc/letsencrypt/live\n"

#. type: Plain text
#: support/documentation/content/en/documentation/admin/advanced/xmpp_clients.md
#, no-wrap
msgid "Then we ask to generate the certificate:\n"
msgstr "Puis on demande à générer le certificat :\n"

#. type: Fenced code block (bash)
#: support/documentation/content/en/documentation/admin/advanced/xmpp_clients.md
#, no-wrap
msgid "certbot -d room.videos.john-livingston.fr\n"
msgstr "certbot -d room.videos.john-livingston.fr\n"

#. type: Plain text
#: support/documentation/content/en/documentation/admin/advanced/xmpp_clients.md
#, no-wrap
msgid "If certbot offers you several methods to generate the certificate, choose \"nginx\".\n"
msgstr ""
"Si certbot vous propose plusieurs méthodes pour générer le certificat, "
"choisissez «nginx».\n"

#. type: Plain text
#: support/documentation/content/en/documentation/admin/advanced/xmpp_clients.md
#, no-wrap
msgid "Normally you should now find the certificates in the configured folder.\n"
msgstr ""
"Normalement vous devriez maintenant trouver les certificats dans le dossier "
"configuré.\n"

#. type: Plain text
#: support/documentation/content/en/documentation/admin/advanced/xmpp_clients.md
#, no-wrap
msgid "Note: the first time you do this, you will have to reload Prosody. The easiest way to do this is to restart Peertube.\n"
msgstr ""
"Note: la première fois que vous faites tout ça, il va falloir recharger "
"Prosody. Le plus simple pour cela est de redémarrer Peertube.\n"

#. type: Title ####
#: support/documentation/content/en/documentation/admin/advanced/xmpp_clients.md
#, no-wrap
msgid "Method for the Docker case"
msgstr "Méthode en cas d'utilisation de Docker"

#. type: Plain text
#: support/documentation/content/en/documentation/admin/advanced/xmpp_clients.md
#, no-wrap
msgid "This method works with the officially supported [Docker guide](https://docs.joinpeertube.org/install/docker) from PeerTube.\n"
msgstr "Cette méthode marche avec le [guide Docker](https://docs.joinpeertube.org/install/docker) officiel de Peertube.\n"

#. type: Plain text
#: support/documentation/content/en/documentation/admin/advanced/xmpp_clients.md
#, no-wrap
msgid ""
"First, ensure you create a DNS entry for `room.your_instance.tld`, which points to your server.\n"
"You can use a CNAME entry (or an A entry and a AAAA entry).\n"
"This is necessary for Let's Encrypt to validate the domain for certificate generation.\n"
msgstr ""
"Tout d'abord, assurez-vous de créer une entrée DNS pour `room.your_instance.tld`, qui pointe vers votre serveur.\n"
"Vous pouvez utiliser une entrée CNAME (ou une entrée A et une entrée AAAA).\n"
"Ceci est nécessaire pour que Let's Encrypt valide le domaine pour la génération du certificat.\n"

#. type: Plain text
#: support/documentation/content/en/documentation/admin/advanced/xmpp_clients.md
#, no-wrap
msgid "Enter the directory where your `docker-compose.yml` file exists.\n"
msgstr "Entrez le répertoire où se trouve votre fichier `docker-compose.yml`.\n"

#. type: Plain text
#: support/documentation/content/en/documentation/admin/advanced/xmpp_clients.md
#, no-wrap
msgid "Open a shell in the certbot container:\n"
msgstr "Ouvrez un shell dans le conteneur certbot :\n"

#. type: Fenced code block (bash)
#: support/documentation/content/en/documentation/admin/advanced/xmpp_clients.md
#, no-wrap
msgid "docker exec -it certbot /bin/sh\n"
msgstr "docker exec -it certbot /bin/sh\n"

#. type: Plain text
#: support/documentation/content/en/documentation/admin/advanced/xmpp_clients.md
#, no-wrap
msgid "Run certbot:\n"
msgstr "Lancez certbot :\n"

#. type: Fenced code block (bash)
#: support/documentation/content/en/documentation/admin/advanced/xmpp_clients.md
#, no-wrap
msgid "certbot\n"
msgstr "certbot\n"

#. type: Plain text
#: support/documentation/content/en/documentation/admin/advanced/xmpp_clients.md
#, no-wrap
msgid "You will be presented with a series of prompts. Enter `2` for the authentication type:\n"
msgstr "Une série d'invites vous sera présentée. Entrez `2` pour le type d'authentification :\n"

#. type: Fenced code block (text)
#: support/documentation/content/en/documentation/admin/advanced/xmpp_clients.md
#, no-wrap
msgid ""
"How would you like to authenticate with the ACME CA?\n"
"Select the appropriate number [1-2] then [enter] (press 'c' to cancel): 2\n"
msgstr ""

#. type: Plain text
#: support/documentation/content/en/documentation/admin/advanced/xmpp_clients.md
#, no-wrap
msgid "Enter the domain name `room.your_instance.tld`:\n"
msgstr "Enter the domain name `room.your_instance.tld`:\n"

#. type: Fenced code block (text)
#: support/documentation/content/en/documentation/admin/advanced/xmpp_clients.md
#, no-wrap
msgid "Please enter the domain name(s) you would like on your certificate (comma and/or space separated) (Enter 'c' to cancel): room.your_instance.tld\n"
msgstr ""
"Please enter the domain name(s) you would like on your certificate (comma "
"and/or space separated) (Enter 'c' to cancel): room.your_instance.tld\n"

#. type: Plain text
#: support/documentation/content/en/documentation/admin/advanced/xmpp_clients.md
#, no-wrap
msgid "Enter the directory where the PeerTube webserver serves requests for Let's Encrypt, `/var/www/certbot`:\n"
msgstr ""
"Enter the directory where the PeerTube webserver serves requests for Let's "
"Encrypt, `/var/www/certbot`:\n"

#. type: Fenced code block (text)
#: support/documentation/content/en/documentation/admin/advanced/xmpp_clients.md
#, no-wrap
msgid "Input the webroot for <room.your_instance.tld>: (Enter 'c' to cancel): /var/www/certbot\n"
msgstr ""
"Input the webroot for <room.your_instance.tld>: (Enter 'c' to cancel): /var/"
"www/certbot\n"

#. type: Plain text
#: support/documentation/content/en/documentation/admin/advanced/xmpp_clients.md
#, no-wrap
msgid "You should see output like the following:\n"
msgstr "Vous devriez obtenir un résultat semblable à celui qui suit :\n"

#. type: Fenced code block (text)
#: support/documentation/content/en/documentation/admin/advanced/xmpp_clients.md
#, no-wrap
msgid ""
"Successfully received certificate.\n"
"Certificate is saved at: /etc/letsencrypt/live/room.your_instance.tld/fullchain.pem\n"
"Key is saved at:         /etc/letsencrypt/live/room.your_instance.tld/privkey.pem\n"
msgstr ""
"Successfully received certificate.\n"
"Certificate is saved at: /etc/letsencrypt/live/room.your_instance.tld/"
"fullchain.pem\n"
"Key is saved at:         /etc/letsencrypt/live/room.your_instance.tld/privkey"
".pem\n"

#. type: Plain text
#: support/documentation/content/en/documentation/admin/advanced/xmpp_clients.md
#, no-wrap
msgid ""
"Run the below command inside the certbot container to give read access to the new certs and private keys to the peertube group.\n"
"*Note*:  This will also make the files readable to the group with id 999 on the host system.\n"
"Check the groups on your system to assess this as a risk before running this command.\n"
msgstr ""
"Exécutez la commande suivante à l'intérieur du conteneur certbot pour donner un accès en lecture aux nouveaux certificats et clés privées au groupe peertube.\n"
"*Note* :  Cette commande rendra également les fichiers accessibles en lecture au groupe dont l'identifiant est 999 sur le système hôte.\n"
"Vérifiez les groupes sur votre système pour évaluer le risque avant d'exécuter cette commande.\n"

#. type: Fenced code block (bash)
#: support/documentation/content/en/documentation/admin/advanced/xmpp_clients.md
#, no-wrap
msgid ""
"chown -R root:999 /etc/letsencrypt/live; \\\n"
"chmod 750 /etc/letsencrypt/live; \\\n"
"chown -R root:999 /etc/letsencrypt/archive; \\\n"
"chmod 750 /etc/letsencrypt/archive; \\\n"
"find /etc/letsencrypt/ -name 'privkey*' -exec chmod 0640 {} \\;\n"
msgstr ""
"chown -R root:999 /etc/letsencrypt/live; \\\n"
"chmod 750 /etc/letsencrypt/live; \\\n"
"chown -R root:999 /etc/letsencrypt/archive; \\\n"
"chmod 750 /etc/letsencrypt/archive; \\\n"
"find /etc/letsencrypt/ -name 'privkey*' -exec chmod 0640 {} \\;\n"

#. type: Plain text
#: support/documentation/content/en/documentation/admin/advanced/xmpp_clients.md
#, no-wrap
msgid "Exit the certbot container:\n"
msgstr "Sortez du conteneur certbot :\n"

#. type: Fenced code block (bash)
#: support/documentation/content/en/documentation/admin/advanced/xmpp_clients.md
#, no-wrap
msgid "exit\n"
msgstr "exit\n"

#. type: Plain text
#: support/documentation/content/en/documentation/admin/advanced/xmpp_clients.md
#, no-wrap
msgid ""
"Modify your `docker-compose.yml` file, changing the `entrypoint` line under the `certbot` service to the following.\n"
"This is the same as the above, but to be automatically executed after every certificate renewal.\n"
msgstr ""
"Modifiez votre fichier `docker-compose.yml`, en changeant la ligne `entrypoint` sous le service `certbot` par ce qui suit.\n"
"C'est la même chose que ci-dessus, mais elle doit être exécutée automatiquement après chaque renouvellement de certificat.\n"

#. type: Fenced code block (text)
#: support/documentation/content/en/documentation/admin/advanced/xmpp_clients.md
#, no-wrap
msgid "  entrypoint: /bin/sh -c \"trap exit TERM; while :; do certbot renew --webroot -w /var/www/certbot; chown -R root:999 /etc/letsencrypt/live; chmod 750 /etc/letsencrypt/live; chown -R root:999 /etc/letsencrypt/archive; chmod 750 /etc/letsencrypt/archive; find /etc/letsencrypt/ -name 'privkey*' -exec chmod 0640 {} +; sleep 12h & wait $${!}; done;\"\n"
msgstr ""
"  entrypoint: /bin/sh -c \"trap exit TERM; while :; do certbot renew --"
"webroot -w /var/www/certbot; chown -R root:999 /etc/letsencrypt/live; chmod "
"750 /etc/letsencrypt/live; chown -R root:999 /etc/letsencrypt/archive; chmod "
"750 /etc/letsencrypt/archive; find /etc/letsencrypt/ -name 'privkey*' -exec "
"chmod 0640 {} +; sleep 12h & wait $${!}; done;\"\n"

#. type: Plain text
#: support/documentation/content/en/documentation/admin/advanced/xmpp_clients.md
#, no-wrap
msgid ""
"Continuing to modify `docker-compose.yml`, add the certbot certificate volume into the peertube container.\n"
"It should look something like this:\n"
msgstr ""
"En continuant à modifier `docker-compose.yml`, ajoutez le volume certbot dans le conteneur peertube.\n"
"Il devrait ressembler à ceci :\n"

#. type: Fenced code block (text)
#: support/documentation/content/en/documentation/admin/advanced/xmpp_clients.md
#, no-wrap
msgid ""
"  volumes:\n"
"    - ./docker-volume/certbot/conf:/etc/letsencrypt\n"
msgstr ""
"  volumes:\n"
"    - ./docker-volume/certbot/conf:/etc/letsencrypt\n"

#. type: Plain text
#: support/documentation/content/en/documentation/admin/advanced/xmpp_clients.md
#, no-wrap
msgid "Restart your services:\n"
msgstr "Redémarrez vos services :\n"

#. type: Fenced code block (bash)
#: support/documentation/content/en/documentation/admin/advanced/xmpp_clients.md
#, no-wrap
msgid "docker-compose down; docker-comopse up -d\n"
msgstr "docker-compose down; docker-comopse up -d\n"

#. type: Plain text
#: support/documentation/content/en/documentation/admin/advanced/xmpp_clients.md
#, no-wrap
msgid "In the livechat plugin settings from your PeerTube administration settings, set the certificate directory to the following:\n"
msgstr "Dans les paramètres du plugin livechat à partir des paramètres d'administration de PeerTube, définissez le répertoire des certificats comme suit :\n"

#. type: Fenced code block (text)
#: support/documentation/content/en/documentation/admin/advanced/xmpp_clients.md
#, no-wrap
msgid "/etc/letsencrypt/live\n"
msgstr "/etc/letsencrypt/live\n"

#. type: Plain text
#: support/documentation/content/en/documentation/admin/advanced/xmpp_clients.md
#, no-wrap
msgid "Save the plugin settings and verify Prosody can see the certificates:\n"
msgstr "Sauvegardez les paramètres du plugin et vérifiez que Prosody peut voir les certificats :\n"

#. type: Fenced code block (bash)
#: support/documentation/content/en/documentation/admin/advanced/xmpp_clients.md
#, no-wrap
msgid ""
"docker-compose exec -u peertube \\\n"
"  peertube \\\n"
"  /data/plugins/data/peertube-plugin-livechat/prosodyAppImage/squashfs-root/AppRun \\\n"
"  prosodyctl \\\n"
"  --config /data/plugins/data/peertube-plugin-livechat/prosody/prosody.cfg.lua \\\n"
"  check certs\n"
msgstr ""
"docker-compose exec -u peertube \\\n"
"  peertube \\\n"
"  /data/plugins/data/peertube-plugin-livechat/prosodyAppImage/squashfs-root/"
"AppRun \\\n"
"  prosodyctl \\\n"
"  --config /data/plugins/data/peertube-plugin-livechat/prosody/"
"prosody.cfg.lua \\\n"
"  check certs\n"

#. type: Title ###
#: support/documentation/content/en/documentation/admin/advanced/xmpp_clients.md
#, no-wrap
msgid "Troubleshooting"
msgstr "En cas de problème"

#. type: Plain text
#: support/documentation/content/en/documentation/admin/advanced/xmpp_clients.md
#, no-wrap
msgid "If you can't make it work, you can use the diagnostic tool (there is a button on top of the plugin settings page), and take a close look on the «Prosody check» section.\n"
msgstr ""
"Si cela ne fonctionne pas, vous pouvez utiliser l'outils de diagnostic (un "
"bouton se trouve en haut de la page des paramètres du plugin), et notamment "
"regarder ce que dit la section «Prosody check».\n"

#. type: Yaml Front Matter Hash Value: description
#: support/documentation/content/en/documentation/admin/_index.md
#, no-wrap
msgid "Plugin Peertube Livechat administration"
msgstr "Plugin Peertube Livechat administration"

#. type: Yaml Front Matter Hash Value: title
#: support/documentation/content/en/documentation/admin/_index.md
#, no-wrap
msgid "Admin documentation"
msgstr "Admin documentation"

#. type: Yaml Front Matter Hash Value: description
#: build/documentation/pot_in/documentation/admin/settings.md
#, no-wrap
msgid "Plugin Peertube Livechat settings"
msgstr "Plugin Peertube Livechat administration"

#. type: Yaml Front Matter Hash Value: title
#: build/documentation/pot_in/documentation/admin/settings.md
#, no-wrap
msgid "Settings"
msgstr "Paramètres du plugin"

#. type: Plain text
#: build/documentation/pot_in/documentation/admin/settings.md
#, no-wrap
msgid "This section describes the plugin settings page.\n"
msgstr "Cette section décrit la page de configuration du plugin.\n"

#. type: Plain text
#: build/documentation/pot_in/documentation/admin/settings.md
#, no-wrap
msgid ""
"When pressing the «List rooms» button, all existing chatrooms will be listed.\n"
"You can then find them and moderated them.\n"
msgstr ""
"Lorsque vous appuyez sur le bouton \"Lister les salles\", toutes les salles de chat existantes sont listées.\n"
"Vous pouvez alors les trouver et les modérer.\n"

#. type: Title ##
#: build/documentation/pot_in/documentation/admin/settings.md
#, no-wrap
msgid "Federation"
msgstr "Fédération"

#. type: Plain text
#: build/documentation/pot_in/documentation/admin/settings.md
#, no-wrap
msgid "Following settings concern the federation with other Peertube instances, and other fediverse softwares.\n"
msgstr "Les paramètres suivants concernent la fédération avec d'autres instances Peertube et d'autres logiciels du fediverse.\n"

#. type: Title ##
#: build/documentation/pot_in/documentation/admin/settings.md
#, no-wrap
msgid "Chat behaviour"
msgstr "Comportement en chat"

#. type: Plain text
#: build/documentation/pot_in/documentation/admin/settings.md
#, no-wrap
msgid ""
"This feature enables a «share chat link» modal. With this modal, you can generate URLs to join the chat.\n"
"The chat can be customized (readonly mode, use the current theme, ...).\n"
msgstr ""
"Cette fonctionnalité permet d'activer une fenêtre modale \"partager le lien du chat\". Avec cette modale, vous pouvez générer des URL pour rejoindre le chat.\n"
"Le chat peut être personnalisé (mode lecture seule, utilisation du thème actuel, ...).\n"

#. type: Plain text
#: build/documentation/pot_in/documentation/admin/settings.md
#, no-wrap
msgid "You can for example generate a readonly URL and use it in OBS to integrate the chat in your live stream!\n"
msgstr "Vous pouvez par exemple générer une URL en lecture seule et l'utiliser dans OBS pour intégrer le chat dans votre flux en direct !\n"

#. type: Plain text
#: build/documentation/pot_in/documentation/admin/settings.md
#, no-wrap
msgid "This settings allows you to choose who can access this modal.\n"
msgstr "Ce paramètre vous permet de choisir qui peut accéder à cette fenêtre modale.\n"

#. type: Plain text
#: build/documentation/pot_in/documentation/admin/settings.md
#, no-wrap
msgid "The video owner will be able to activate web chats.\n"
msgstr "Le⋅a propriétaire de la vidéo pourra activer le tchat en ligne.\n"

#. type: Plain text
#: build/documentation/pot_in/documentation/admin/settings.md
#, no-wrap
msgid ""
"Note: for now this feature simply hide the chat.\n"
"In a future release, the chat will be replaced by a message saying «please log in to [...]».\n"
"See [v5.7.0 Release Notes](https://github.com/JohnXLivingston/peertube-plugin-livechat/blob/main/CHANGELOG.md#570) for more information.\n"
msgstr ""
"Avant de mettre à jour le plugin vers une nouvelle version majeure, merci de "
"lire les notes de version, et la liste des éventuelless modifications non "
"rétro-compatibles : [CHANGELOG](https://github.com/JohnXLivingston/"
"peertube-plugin-livechat/blob/main/CHANGELOG.md).\n"

#. type: Title ##
#: build/documentation/pot_in/documentation/admin/settings.md
#, no-wrap
msgid "Theming"
msgstr "Personnalisation de l'apparence"

#. type: Plain text
#: build/documentation/pot_in/documentation/admin/settings.md
#, no-wrap
msgid "You can choose which theme to use for ConverseJS:\n"
msgstr "Vous pouvez choisir le thème à utiliser pour ConverseJS :\n"

#. type: Bullet: '- '
#: build/documentation/pot_in/documentation/admin/settings.md
#, no-wrap
msgid "Peertube theme: this is a special theme, made especially for peertube's integration.\n"
msgstr "Thème Peertube : il s'agit d'un thème spécial, conçu spécialement pour l'intégration dans Peertube.\n"

#. type: Bullet: '- '
#: build/documentation/pot_in/documentation/admin/settings.md
#, no-wrap
msgid "Default ConverseJS theme: this is the default ConverseJS theme.\n"
msgstr "Thème ConverseJS par défaut : c'est le thème ConverseJS par défaut.\n"

#. type: Bullet: '- '
#: build/documentation/pot_in/documentation/admin/settings.md
#, no-wrap
msgid "ConverseJS concord theme: this is a theme provided by ConverseJS.\n"
msgstr "Thème ConverseJS concord : il s'agit d'un thème fourni par ConverseJS.\n"

#. type: Title ##
#: build/documentation/pot_in/documentation/admin/settings.md
#, no-wrap
msgid "Chat server advanced settings"
msgstr "Paramètres avancés du tchat"

#. type: Plain text
#: build/documentation/pot_in/documentation/admin/settings.md
#, no-wrap
msgid ""
"The plugin comes with an AppImage that is used to run the [Prosody XMPP server](https://prosody.im).\n"
"If this AppImage is not working, you can fallback to the Prosody that is packaged for your server. Just install the `prosody` package.\n"
msgstr ""
"Le plugin est livré avec une AppImage qui est utilisée pour exécuter le [serveur XMPP Prosody](https://prosody.im).\n"
"Si cet AppImage ne fonctionne pas, vous pouvez vous rabattre sur la version de Prosody qui est packagé pour votre serveur. Installez simplement le paquet `prosody`.\n"

#. type: Plain text
#: build/documentation/pot_in/documentation/admin/settings.md
#, no-wrap
msgid "This settings should only be used if the plugin is broken, and waiting for a patch.\n"
msgstr "Ce paramètre ne devrait être utilisé que si le plugin est cassé et en attente d'un correctif.\n"

#. type: Plain text
#: build/documentation/pot_in/documentation/admin/settings.md
#, no-wrap
msgid ""
"This setting enable XMPP clients to connect to the built-in Prosody server.\n"
"For now, this option **only allows connections from localhost clients**.\n"
msgstr ""
"Ce paramètre permet aux clients XMPP de se connecter au serveur Prosody intégré.\n"
"Pour l'instant, cette option **n'autorise que les connexions des clients sur le localhost**.\n"

#. type: Plain text
#: build/documentation/pot_in/documentation/admin/settings.md
#, no-wrap
msgid "As example, this option can allow an instance of Matterbridge (once it could use anonymous login) *on the same machine* to bridge your chat with another services like a Matrix room.\n"
msgstr "Par exemple, cette option peut permettre à une instance Matterbridge (une fois qu'elle pourra utiliser une connexion anonyme) *sur la même machine* de faire le lien entre votre tchat et d'autres services tels qu'une salle Matrix.\n"

#. type: Plain text
#: build/documentation/pot_in/documentation/admin/settings.md
#, no-wrap
msgid ""
"This settings enable XMPP external components to connect to the server.\n"
"For now, this option **only allows connections from localhost components**.\n"
msgstr ""
"Ce paramètre permet aux composants externes XMPP de se connecter au serveur.\n"
"Pour l'instant, cette option **n'autorise que les connexions des composants sur localhost**.\n"

#. type: Plain text
#: build/documentation/pot_in/documentation/admin/settings.md
#, no-wrap
msgid "This feature could be used to connect bridges or bots.\n"
msgstr "Cette fonction pourrait être utilisée pour connecter des ponts ou des robots.\n"

#. type: Plain text
#: build/documentation/pot_in/documentation/admin/settings.md
#, no-wrap
msgid "More informations on Prosody external components [here](https://prosody.im/doc/components).\n"
msgstr "Plus d'informations sur les composants externes de Prosody [ici] (https://prosody.im/doc/components).\n"

#. type: Yaml Front Matter Hash Value: description
#: support/documentation/content/en/documentation/_index.md
#, no-wrap
msgid "Plugin documentation"
msgstr "Documentation du plugin"

#. type: Yaml Front Matter Hash Value: description
#: support/documentation/content/en/documentation/installation/cpu_compatibility.md
#, no-wrap
msgid "For now, the plugin only works out of the box for x86_64 and arm64 CPU architecture. Here are some instructions for other CPU architectures."
msgstr ""
"Pour l'instant le plugin ne supporte de base que les architectures CPU "
"x86_64 et arm64. Veuillez trouver ici des instructions pour le faire "
"fonctionner sur d'autres architectures CPU."

#. type: Yaml Front Matter Hash Value: title
#: support/documentation/content/en/documentation/installation/cpu_compatibility.md
#, no-wrap
msgid "Known issues: CPU Compatibility"
msgstr "Problème connu: compatibilité CPU"

#. type: Plain text
#: support/documentation/content/en/documentation/installation/cpu_compatibility.md
#, no-wrap
msgid ""
"The Prosody AppImage included in the plugin will only work on x86_64 and arm64 CPU.\n"
"It is not compatible with other CPU architectures.\n"
msgstr ""
"L'AppImage Prosody inclue dans le plugin ne fonctionne que sur des CPU "
"x86_64 et arm64.\n"
"Elle n'est pas compatible avec d'autres architectures CPU.\n"

#. type: Plain text
#: support/documentation/content/en/documentation/installation/cpu_compatibility.md
#, no-wrap
msgid ""
"To use the plugin, you will have to manually install Prosody on your server\n"
"(see below).\n"
msgstr ""
"Pour utiliser le plugin, vous allez devoir installer manuellement Prosody "
"sur\n"
"votre serveur (voir plus bas).\n"

#. type: Plain text
#: support/documentation/content/en/documentation/installation/cpu_compatibility.md
#, no-wrap
msgid ""
"Note: the plugin requires Prosody >= 0.12.0.\n"
"If you are using an older version, Chat Federation could be broken, and it could have some unexpected behaviour.\n"
msgstr ""
"Note: la version de Prosody devrait être supérieure ou égale à 0.12.0.\n"
"Si vous utilisez une version plus ancienne, il pourrait y avoir des bugs sur "
"la fédération du tchat, et d'autres comportements inattendus.\n"

#. type: Plain text
#: support/documentation/content/en/documentation/installation/cpu_compatibility.md
#, no-wrap
msgid "Once it is done, you have to check `Use system Prosody` in the plugin settings.\n"
msgstr ""
"Une fois cela fait, vous aurez à cocher le paramètre `Use system Prosody` du "
"plugin.\n"

#. type: Title ##
#: support/documentation/content/en/documentation/installation/cpu_compatibility.md
#, no-wrap
msgid "On non-docker Peertube installation"
msgstr "Installation autres que Docker"

#. type: Plain text
#: support/documentation/content/en/documentation/installation/cpu_compatibility.md
#, no-wrap
msgid "For standard installation, you just have to install the official `prosody` package for your linux distribution.\n"
msgstr ""
"Pour les installations standard, vous avez juste à installer le paquet "
"`prosody` officiellement disponible pour votre distribution linux.\n"

#. type: Plain text
#: support/documentation/content/en/documentation/installation/cpu_compatibility.md
#, no-wrap
msgid "For example, on Debian/Ubuntu:\n"
msgstr "Par exemple, sur Debian/Ubuntu:\n"

#. type: Fenced code block (bash)
#: support/documentation/content/en/documentation/installation/cpu_compatibility.md
#, no-wrap
msgid "sudo apt install prosody\n"
msgstr "sudo apt install prosody\n"

#. type: Plain text
#: support/documentation/content/en/documentation/installation/cpu_compatibility.md
#, no-wrap
msgid ""
"You can then disable the service that starts automatically when you install Prosody (the plugin will launch a Prosody process, there is no need for the service to run).\n"
"For example, on Debian/Ubuntu (and other Systemd based linux distributions):\n"
msgstr ""
"Vous pouvez alors désactiver le service qui démarre automatiquement quand "
"vous installé le paquet (le plugin va lancer son propre processus Prosody, "
"et n'a pas besoin que le service tourne sur le serveur).\n"
"Par exemple, sur Debian/Ubuntu (et les autres distributions se basant sur "
"Systemd):\n"

#. type: Fenced code block (bash)
#: support/documentation/content/en/documentation/installation/cpu_compatibility.md
#, no-wrap
msgid "sudo systemctl disable prosody && sudo systemctl stop prosody\n"
msgstr "sudo systemctl disable prosody && sudo systemctl stop prosody\n"

#. type: Plain text
#: support/documentation/content/en/documentation/installation/cpu_compatibility.md
#, no-wrap
msgid "Warning: do not disable Prosody if it is used for another service on your server, like for example Jitsi.\n"
msgstr ""
"Attention: ne désactivez pas Prosody s'il est utilisé par un autre service "
"sur\n"
"votre serveur, par exemple pour Jitsi.\n"

#. type: Title ##
#: support/documentation/content/en/documentation/installation/cpu_compatibility.md
#, no-wrap
msgid "Docker"
msgstr "Docker"

#. type: Plain text
#: support/documentation/content/en/documentation/installation/cpu_compatibility.md
#, no-wrap
msgid ""
"You will have to generate a Peertube image that includes Prosody in the same container that Peertube.\n"
"I know this is not the standard way to do this with Docker, but keep in mind it is a temporary workaround.\n"
msgstr ""
"Vous allez devoir générer une image de Peertube qui inclu Prosody dans le "
"même conteneur que Peertube.\n"
"Je sais que ce n'est pas la façon de faire standard avec Docker, mais gardez "
"en tête que ceci est une solution de contournement temporaire.\n"

#. type: Plain text
#: support/documentation/content/en/documentation/installation/cpu_compatibility.md
#, no-wrap
msgid ""
"To generate and use such an image, please refer to the Docker documentation.\n"
"The Docker file to generate the image should be:\n"
msgstr ""
"Pour générer cette image, merci de vous référer à la documentation de Docker."
"\n"
"Le fichier Docker pour générer l'image devrait être:\n"

#. type: Fenced code block (Docker)
#: support/documentation/content/en/documentation/installation/cpu_compatibility.md
#, no-wrap
msgid ""
"FROM chocobozzz/peertube:production-bullseye\n"
"\n"
"RUN apt -y update && apt install -y prosody && apt -y clean\n"
msgstr ""
"FROM chocobozzz/peertube:production-bullseye\n"
"\n"
"RUN apt -y update && apt install -y prosody && apt -y clean\n"

#. type: Title ##
#: support/documentation/content/en/documentation/installation/cpu_compatibility.md
#, no-wrap
msgid "Yunohost"
msgstr "Yunohost"

#. type: Plain text
#: support/documentation/content/en/documentation/installation/cpu_compatibility.md
#, no-wrap
msgid "You have to disable `metronome` (the XMPP server provided by Yunohost), and install `prosody`.\n"
msgstr ""
"Vous avez à désactiver `metronome` (le serveur XMPP utilisé par Yunohost), "
"et installer`prosody`.\n"

#. type: Plain text
#: support/documentation/content/en/documentation/installation/cpu_compatibility.md
#, no-wrap
msgid "This is already done by the Yunohost Peertube application, as it was required for the plugin before the v6.0.0.\n"
msgstr ""
"Ceci est déjà fait par l'application Yunohost Peertube, étant donné que c'"
"était\n"
"un pré-requis pour les version du plugin antérieures à la v6.0.0.\n"

#. type: Plain text
#: support/documentation/content/en/documentation/installation/cpu_compatibility.md
#, no-wrap
msgid ""
"But it may be removed in a near feature (to avoid drawbacks of this method).\n"
"I have to discuss with Yunohost team, to decide how we can do to minimize drawbacks, and maximize compatibility.\n"
msgstr ""
"Mais il se pourrait que ce soit retiré de l'application Yunohost Peertube "
"dans un\n"
"futur proche (pour éviter les inconvénients de cette méthode).\n"
"Je dois discuter avec l'équipe Yunohost, pour décider de la bonne façon de "
"faire\n"
"pour minimiser les inconvénients et maximiser la compatibilité.\n"

#. type: Yaml Front Matter Hash Value: description
#: support/documentation/content/en/documentation/installation/_index.md
#, no-wrap
msgid "Plugin peertube-plugin-livechat installation guide"
msgstr "Installation du plugin peertube-plugin-livechat"

#. type: Yaml Front Matter Hash Value: title
#: support/documentation/content/en/documentation/installation/_index.md
#, no-wrap
msgid "Installation guide"
msgstr "Documentation d'installation"

#. type: Plain text
#: support/documentation/content/en/documentation/installation/_index.md
#: support/documentation/content/en/_index.md
#, no-wrap
msgid "Before updating to a major release, please read the release notes and breaking changes list : [CHANGELOG](https://github.com/JohnXLivingston/peertube-plugin-livechat/blob/main/CHANGELOG.md).\n"
msgstr ""
"Avant de mettre à jour le plugin vers une nouvelle version majeure, merci de "
"lire les notes de version, et la liste des éventuelless modifications non "
"rétro-compatibles : [CHANGELOG](https://github.com/JohnXLivingston/"
"peertube-plugin-livechat/blob/main/CHANGELOG.md).\n"

#. type: Plain text
#: support/documentation/content/en/documentation/installation/_index.md
#, no-wrap
msgid "To install or update the plugin, **just use the Peertube web admin interface**.\n"
msgstr ""
"Pour installer ou mettre à jour ce plugin, **utilisez simplement l'interface "
"web d'administration de votre Peertube**.\n"

#. type: Plain text
#: support/documentation/content/en/documentation/installation/_index.md
#, no-wrap
msgid "Here are some other more specific instructions:\n"
msgstr "Vous trouverez ci-dessous d'autres instructions :\n"

#. type: Yaml Front Matter Hash Value: description
#: support/documentation/content/en/documentation/installation/upgrade_before_6.0.0.md
#, no-wrap
msgid "Important notes when upgrading for an older version."
msgstr ""
"Notes importantes pour la mise à jour depuis une ancienne version du plugin."

#. type: Yaml Front Matter Hash Value: title
#: support/documentation/content/en/documentation/installation/upgrade_before_6.0.0.md
#, no-wrap
msgid "Upgrade from version older than 6.0.0"
msgstr "Mise à jour depuis une version antérieure à 6.0.0"

#. type: Title ##
#: support/documentation/content/en/documentation/installation/upgrade_before_6.0.0.md
#, no-wrap
msgid "IMPORTANT NOTE"
msgstr "IMPORTANT NOTE"

#. type: Plain text
#: support/documentation/content/en/documentation/installation/upgrade_before_6.0.0.md
#, no-wrap
msgid "Since version v6.0.0, this plugin does not need any Prosody installation.\n"
msgstr ""
"Depuis la version v6.0.0, ce plugin ne nécessite plus l'installation de "
"Prosody.\n"

#. type: Plain text
#: support/documentation/content/en/documentation/installation/upgrade_before_6.0.0.md
#, no-wrap
msgid "If you were using this plugin before this version, and if you had installed Prosody manually, you can safely uninstall Prosody.\n"
msgstr ""
"Si vous utilisiez ce plugin avant, et que vous aviez installé Prosody "
"manuellement, vous pouvez le désinstaller en tout sécurité.\n"

#. type: Plain text
#: support/documentation/content/en/documentation/installation/upgrade_before_6.0.0.md
#, no-wrap
msgid "If you were using the custom Peertube docker image that is embedding Prosody, you can switch back to the official Peertube image.\n"
msgstr ""
"Si vous utilisiez l'image docker spéciale de Peertube (qui incluais Prosody)"
", vous pouvez basculer sur l'image officielle de Peertube.\n"

#. type: Yaml Front Matter Hash Value: description
#: support/documentation/content/en/documentation/user/_index.md
#, no-wrap
msgid "Plugin peertube-plugin-livechat user documentation"
msgstr "Documentation utilisateur⋅rice du plugin peertube-plugin-livechat"

#. type: Yaml Front Matter Hash Value: title
#: support/documentation/content/en/documentation/user/_index.md
#, no-wrap
msgid "User documentation"
msgstr "Documentation utilisateur⋅rice"

#. type: Yaml Front Matter Hash Value: description
#: support/documentation/content/en/documentation/user/moderation.md
#, no-wrap
msgid "Plugin peertube-plugin-livechat moderation"
msgstr "Documentation utilisateur⋅rice du plugin peertube-plugin-livechat"

#. type: Yaml Front Matter Hash Value: title
#: support/documentation/content/en/documentation/user/moderation.md
#, no-wrap
msgid "Moderation"
msgstr "Modération"

#. type: Plain text
#: support/documentation/content/en/documentation/user/moderation.md
#, no-wrap
msgid ""
"You can access room settings and moderation tools by opening the chat in a new window,\n"
"and using the dropdown menu at the top right.\n"
msgstr ""
"Vous pouvez accéder aux paramètres de la salle et aux outils de modération en ouvrant le tchat dans une nouvelle fenêtre,\n"
"et en utilisant le menu déroulant en haut à droite.\n"

#. type: Plain text
#: support/documentation/content/en/documentation/user/moderation.md
#, no-wrap
msgid "You can list all existing chatrooms: in the plugin settings screen, there is a button «List rooms».\n"
msgstr "Vous pouvez lister toutes les salles de discussion existantes : dans l'écran des paramètres du plugin, il y a un bouton \"Lister les salles\".\n"

#. type: Plain text
#: support/documentation/content/en/documentation/user/moderation.md
#, no-wrap
msgid "You can delete old rooms: join the room, and use the menu on the top to destroy the room.\n"
msgstr "Vous pouvez supprimer d'anciennes salles : rejoignez la salle, et utilisez le menu en haut pour détruire la salle.\n"

#. type: Title ##
#: support/documentation/content/en/documentation/user/moderation.md
#, no-wrap
msgid "Notes"
msgstr "Remarques"

#. type: Plain text
#: support/documentation/content/en/documentation/user/moderation.md
#, no-wrap
msgid ""
"All instance moderators and admins will be owner of created chat rooms.\n"
"If the video is local (not from a remote Peertube), the video owner will be admin in the chat room.\n"
msgstr ""
"Tous les modérateur⋅rics et administrateur⋅rices de l'instance seront propriétaires des salons de discussion créés.\n"
"Si la vidéo est locale (et ne provient pas d'un Peertube distant), le⋅a propriétaire de la vidéo sera l'administrateur⋅rice de l'espace de discussion.\n"

#. type: Plain text
#: support/documentation/content/en/documentation/user/moderation.md
#, no-wrap
msgid ""
"You can use [ConverseJS moderation commands](https://conversejs.org/docs/html/features.html#moderating-chatrooms) to moderate the room.\n"
"When you open the chat room in full screen, there will also be a menu with dedicated commands on the top right.\n"
msgstr ""
"Vous pouvez utiliser les [commandes de modération ConverseJS](https://conversejs.org/docs/html/features.html#moderating-chatrooms) pour modérer le salon.\n"
"Lorsque vous ouvrez la salle de discussion en plein écran, un menu avec des commandes dédiées s'affiche en haut à droite.\n"

#. type: Yaml Front Matter Hash Value: description
#: support/documentation/content/en/documentation/user/obs.md
#, no-wrap
msgid "Documentation to stream the chat content using OBS."
msgstr "Documentation pour diffuser le contenu du tchat à l'aide d'OBS."

#. type: Yaml Front Matter Hash Value: title
#: support/documentation/content/en/documentation/user/obs.md
#, no-wrap
msgid "OBS"
msgstr ""

#. type: Title ##
#: support/documentation/content/en/documentation/user/obs.md
#, no-wrap
msgid "OBS Overlay"
msgstr "Overlay OBS"

#. type: Plain text
#: support/documentation/content/en/documentation/user/obs.md
#, no-wrap
msgid "If you are using OBS for streaming, you can easily include the chat in your stream.\n"
msgstr "Si vous utilisez OBS pour la diffusion en direct, vous pouvez facilement inclure le tchat dans votre flux vidéo.\n"

#. type: Plain text
#: support/documentation/content/en/documentation/user/obs.md
#, no-wrap
msgid ""
"You can use the «share chat link» feature to generate an URL to your chat.\n"
"The button should be near the chat if you are the video owner (unless it was desactivated by your server admins).\n"
msgstr ""
"Vous pouvez utiliser la fonction \"partager le lien du tchat\" pour générer une URL vers votre tchat.\n"
"Le bouton devrait se trouver près du tchat si vous êtes le⋅a propriétaire de la vidéo (à moins qu'il n'ait été désactivé par les administrateur⋅rices de votre serveur).\n"

#. type: Plain text
#: support/documentation/content/en/documentation/user/obs.md
#, no-wrap
msgid ""
"Check the «readonly» checkbox in the modal.\n"
"Then use this link as a «web browser source» in OBS.\n"
msgstr ""
"Cochez la case «lecture seule» dans la fenêtre modale.\n"
"Utilisez ensuite ce lien comme «source navigateur web» dans OBS.\n"

#. type: Plain text
#: support/documentation/content/en/documentation/user/obs.md
#, no-wrap
msgid ""
"You can use the «Transparent background» to have a transparent background in OBS.\n"
"If you want to customize the background transparency, you can add this CSS in your OBS browser source's settings:\n"
msgstr ""
"Vous pouvez utiliser l'option \"Fond transparent\" pour obtenir un fond transparent dans OBS.\n"
"Si vous souhaitez personnaliser la transparence de l'arrière-plan, vous pouvez ajouter ce CSS dans les paramètres de la source de votre navigateur OBS :\n"

#. type: Fenced code block (css)
#: support/documentation/content/en/documentation/user/obs.md
#, no-wrap
msgid ""
":root {\n"
"  --livechat-transparent: rgba(255 255 255 / 90%) !important;\n"
"}\n"
msgstr ""

#. type: Plain text
#: support/documentation/content/en/documentation/user/obs.md
#, no-wrap
msgid ""
"Note: you can customize colors. This is undocumented yet, but you can try this:\n"
"in the modal, check «use curent theme colors», then you can try to manually change color values in the URL.\n"
"You must use valid CSS color values, and they must be properly URL encoded.\n"
msgstr ""
"Remarque : vous pouvez personnaliser les couleurs. Ce n'est pas encore documenté, mais vous pouvez essayer ceci :\n"
"dans la fenêtre modale, cochez \"utiliser les couleurs actuelles du thème\", puis essayez de modifier manuellement les valeurs de couleur dans l'URL.\n"
"Vous devez utiliser des valeurs de couleur CSS valides, et elles doivent être correctement encodées dans l'URL.\n"

#. type: Title ##
#: support/documentation/content/en/documentation/user/obs.md
#, no-wrap
msgid "Mixing multiple chats in your live stream"
msgstr "Mélanger plusieurs tchats dans votre flux en direct"

#. type: Plain text
#: support/documentation/content/en/documentation/user/obs.md
#, no-wrap
msgid ""
"You can use the [social_stream browser extension](https://github.com/steveseguin/social_stream#readme) to mix multiple chat source (from Peertube, Twitch, Youtube, Facebook, ...) and include their contents in your live stream.\n"
"The compatibility with this plugin was added in recent versions.\n"
msgstr ""
"Vous pouvez utiliser l'extension [social_stream browser extension](https://github.com/steveseguin/social_stream#readme) pour mélanger plusieurs sources de tchat (Peertube, Twitch, Youtube, Facebook, ...) et inclure leurs contenus dans votre flux en direct.\n"
"La compatibilité avec ce plugin a été ajoutée dans les versions récentes.\n"

#. type: Yaml Front Matter Hash Value: description
#: support/documentation/content/en/documentation/user/xmpp_clients.md
#, no-wrap
msgid "Connect to chat using a XMPP client"
msgstr "Se connecter au tchat avec un client XMPP"

#. type: Yaml Front Matter Hash Value: title
#: support/documentation/content/en/documentation/user/xmpp_clients.md
#, no-wrap
msgid "XMPP Clients"
msgstr "Clients XMPP"

#. type: Plain text
#: support/documentation/content/en/documentation/user/xmpp_clients.md
#, no-wrap
msgid ""
"This chat plugin relies on the XMPP protocol (also known as Jabber).\n"
"It is therefore possible to connect to the chats using\n"
"[XMPP client software](https://en.wikipedia.org/wiki/XMPP#Clients).\n"
"This can be useful for example to facilitate moderation operations.\n"
msgstr ""
"Ce module de tchat repose sur le protocole XMPP, aussi connu sous le nom de "
"Jabber.\n"
"Il est donc possible de se connecter aux tchats en utilisant des\n"
"[logiciels clients XMPP](https://fr.wikipedia.org/wiki/Clients_XMPP).\n"
"Cela peut par exemple être utile pour faciliter les opérations de modération."
"\n"

#. type: Plain text
#: support/documentation/content/en/documentation/user/xmpp_clients.md
#, no-wrap
msgid ""
"The features described on this page must be enabled and configured by\n"
"your Peertube instance's administrators. You may therefore not have access to them.\n"
msgstr ""
"Les fonctions décrites dans cette page doivent être activées et configurées "
"par\n"
"les administrateur⋅rices de votre instance Peertube. Il se peut donc que "
"vous\n"
"n'y ayez pas accès.\n"

#. type: Plain text
#: support/documentation/content/en/documentation/user/xmpp_clients.md
#, no-wrap
msgid ""
"If this feature is enabled on your instance, you can connect to Peertube\n"
"chats using any XMPP account.\n"
msgstr ""
"Si cette fonctionnalité est activée sur votre instance, vous pouvez vous\n"
"connecter aux tchats Peertube en utilisant un compte XMPP quelconque.\n"

#. type: Plain text
#: support/documentation/content/en/documentation/user/xmpp_clients.md
#, no-wrap
msgid ""
"To get the address of the room you want to join, you can use the \"share chat\"\n"
"button that is located above the chat:\n"
msgstr ""
"Pour obtenir l'adresse du salon à rejoindre, vous pouvez utiliser la "
"fenêtre\n"
"de «partage» du tchat, dont le bouton est situé au dessus du tchat:\n"

#. type: Plain text
#: support/documentation/content/en/documentation/user/xmpp_clients.md
#, no-wrap
msgid "![Share button](/peertube-plugin-livechat/images/share_button.png?classes=shadow,border&height=200px)\n"
msgstr ""
"![Partage](/peertube-plugin-livechat/images/share_button."
"png?classes=shadow,border&height=200px)\n"

#. type: Plain text
#: support/documentation/content/en/documentation/user/xmpp_clients.md
#, no-wrap
msgid ""
"By default, the share button is only visible to the owner of the video,\n"
"and the admins/moderators of the instance.\n"
"However, admins can decide to display this button for everyone.\n"
msgstr ""
"Par défaut, le bouton de partage n'est visible que pour le ou la "
"propriétaire de la vidéo,\n"
"et les admins/modérateur⋅rices de l'instance.\n"
"Toutefois, les admins peuvent décider d'afficher ce bouton pour tout le "
"monde.\n"

#. type: Plain text
#: support/documentation/content/en/documentation/user/xmpp_clients.md
#, no-wrap
msgid "Then, choose \"Connect using XMPP\":\n"
msgstr ""
"Ensuite, dans la modale qui s'affiche, choississez «Connexion avec un client "
"XMPP»:\n"

#. type: Plain text
#: support/documentation/content/en/documentation/user/xmpp_clients.md
#, no-wrap
msgid "![Share XMPP](/peertube-plugin-livechat/images/share_xmpp_dialog.png?classes=shadow,border&height=200px)\n"
msgstr ""
"![Partage XMPP](/peertube-plugin-livechat/images/share_xmpp_dialog."
"png?classes=shadow,border&height=200px)\n"

#. type: Plain text
#: support/documentation/content/en/documentation/user/xmpp_clients.md
#, no-wrap
msgid ""
"Then you just have to click on \"open\" or copy/paste the address of the chat room into your XMPP client\n"
"(using the \"join a room\" feature).\n"
msgstr ""
"Il vous suffit ensuite, soit de cliquer sur «ouvrir», soit de copier/coller "
"l'adresse du salon dans votre client XMPP\n"
"(en utilisant la fonctionnalité «rejoindre un salon»).\n"

#. type: Title #
#: support/documentation/content/en/_index.md
#, no-wrap
msgid "PeerTube plugin livechat"
msgstr "PeerTube plugin livechat"

#. type: Plain text
#: support/documentation/content/en/_index.md
#: support/documentation/content/en/intro/_index.md
#, no-wrap
msgid ""
"You can use the language selector in the left menu to view this documentation in different languages.\n"
"Some translations are missing or incomplete. In this case, you'll see the English version of the text.\n"
msgstr ""
"Vous pouvez utiliser le sélecteur de langue dans le menu de gauche pour "
"afficher cette documentation dans différentes langues.\n"
"Certaines traductions sont manquantes ou incomplètes. Dans ce cas, vous "
"verrez la version anglaise du texte.\n"

#. type: Yaml Front Matter Hash Value: title
#: support/documentation/content/en/intro/_index.md
#, no-wrap
msgid "Introduction"
msgstr "Introduction"

#. type: Plain text
#: support/documentation/content/en/intro/_index.md
#, no-wrap
msgid "This [Peertube](https://joinpeertube.org/) plugin is meant to provide chat system for Peertube videos.\n"
msgstr ""
"Ce plugin pour [Peertube](https://joinpeertube.org/) permet d'intégrer un "
"système de «chat» (clavardage) à coté des vidéos.\n"

#. type: Plain text
#: support/documentation/content/en/intro/_index.md
#, no-wrap
msgid ""
"| | |\n"
"|---|---|\n"
"| ![Chat screenshot](/peertube-plugin-livechat/images/chat.png?classes=shadow,border&height=200px) | ![Fullscreen chat screenshot](/peertube-plugin-livechat/images/fullscreen.png?classes=shadow,border&height=200px) |\n"
msgstr ""
"| | |\n"
"|---|---|\n"
"| ![capture d'écran du tchat](/peertube-plugin-livechat/images/chat."
"png?classes=shadow,border&height=200px) | ![capture d'écran du tchat en "
"plein écran](/peertube-plugin-livechat/images/fullscreen."
"png?classes=shadow,border&height=200px) |\n"

#. type: Plain text
#: support/documentation/content/en/intro/_index.md
#, no-wrap
msgid "See a [demo](https://www.yiny.org/w/399a8d13-d4cf-4ef2-b843-98530a8ccbae).\n"
msgstr ""
"Voir une [démo](https://www.yiny.org/w/399a8d13-d4cf-4ef2-b843-98530a8ccbae)."
"\n"

#. type: Yaml Front Matter Hash Value: description
#: support/documentation/content/en/issues/_index.md
#, no-wrap
msgid "Bug tracking / New features requests"
msgstr "Évolutions / suivi des bugs"

#. type: Yaml Front Matter Hash Value: title
#: support/documentation/content/en/issues/_index.md
#, no-wrap
msgid "Bug tracking & new features"
msgstr "Évolutions / Bugs"

#. type: Plain text
#: support/documentation/content/en/issues/_index.md
#, no-wrap
msgid "If you have new feature requests, bugs, or difficulties to setup the plugin, you can use the [Github issue tracker](https://github.com/JohnXLivingston/peertube-plugin-livechat/issues). If possible, try using english or french.\n"
msgstr ""
"Si vous avez des demandes de nouvelles fonctionnalités, des bugs, ou des "
"difficultés à installer et utiliser le plugin, vous pouvez utiliser l'outils "
"[Github issue tracker](https://github.com/JohnXLivingston/"
"peertube-plugin-livechat/issues). Si possible, merci d'y écrire en anglais ; "
"mais le français sera accepté.\n"

#. type: Plain text
#: support/documentation/content/en/issues/_index.md
#, no-wrap
msgid "To have a glimpse to the roadmap for upcoming features, please refer to:\n"
msgstr ""
"Pour avoir un apperçu de la feuille de routes pour les fonctionnalités à "
"venir, vous pouvez vous référer à :\n"

#. type: Bullet: '- '
#: support/documentation/content/en/issues/_index.md
#, no-wrap
msgid "this [github project](https://github.com/users/JohnXLivingston/projects/1).\n"
msgstr ""
"ce [projet github](https://github.com/users/JohnXLivingston/projects/1).\n"

#. type: Bullet: '- '
#: support/documentation/content/en/issues/_index.md
#, no-wrap
msgid "the [milestones on github](https://github.com/JohnXLivingston/peertube-plugin-livechat/milestones).\n"
msgstr ""
"les [jalons sur github](https://github.com/JohnXLivingston/"
"peertube-plugin-livechat/milestones).\n"

#. type: Plain text
#: support/documentation/content/en/issues/_index.md
#, no-wrap
msgid "If you are a webdesigner or a ConverseJS/Prosody/XMPP expert, and want to help improve this plugin, you are welcome.\n"
msgstr ""
"Si vous êtes webdesigner ou avez une expertise en ConverseJS/Prosody/XMPP et "
"souhaitez participer à l'évolution de ce plugin, n'hésitez pas à me "
"contacter.\n"

#, no-wrap
<<<<<<< HEAD
msgid ""
"Some linux distro (like Debian Bullseye for example) have too old version of `po4a`.\n"
"Please make sure to install a compatible version.\n"
"If you are using Debian Bullseye for example, you can download the Bookwork po4a.deb file from https://packages.debian.org, and install it manually.\n"
msgstr ""
"Certaines distributions linux (comme Debian Bullseye par exemple) ont une "
"version trop ancienne de `po4a`.\n"
"Assurez-vous d'installer une version compatible.\n"
"Si vous utilisez Debian Bullseye par exemple, vous pouvez télécharger le "
"fichier po4a.deb de Bookworm depuis https://packages.debian.org et "
"l'installer manuellement.\n"
=======
#~ msgid "you must have `npm` installed\n"
#~ msgstr "vous devez avoir installé `npm`\n"

#, no-wrap
#~ msgid "you must have python venv installed (`python3-venv` package on Debian for example)\n"
#~ msgstr "vous devez avoir installé les venv python (paquet `python3-venv` sous Debian par exemple)\n"

#, no-wrap
#~ msgid "To clone the repository:\n"
#~ msgstr "Pour clôner le dépot :\n"

#, no-wrap
#~ msgid ""
#~ "Some linux distro (like Debian Bullseye for example) have too old version of `po4a`.\n"
#~ "Please make sure to install a compatible version.\n"
#~ "If you are using Debian Bullseye for example, you can download the Bookwork po4a.deb file from https://packages.debian.org, and install it manually.\n"
#~ msgstr ""
#~ "Certaines distributions linux (comme Debian Bullseye par exemple) ont une version trop ancienne de `po4a`.\n"
#~ "Assurez-vous d'installer une version compatible.\n"
#~ "Si vous utilisez Debian Bullseye par exemple, vous pouvez télécharger le fichier po4a.deb de Bookworm depuis https://packages.debian.org et l'installer manuellement.\n"
>>>>>>> 732344a3

#, no-wrap
#~ msgid ""
#~ "The different translations of the same file are side by side in the tree, and are identified by a language code in the file name extension.\n"
#~ "Example: `_index.fr.md` is the French translation of `_index.en.md`.\n"
#~ msgstr ""
#~ "Les différentes traductions d'un même fichier sont côte-à-côte dans l'arborescence, et sont identifiées par un code langue dans l'extension du nom de fichier.\n"
#~ "Exemple: `_index.fr.md` est la tranduction française de `_index.en.md`.\n"

#, no-wrap
#~ msgid "Please note that a missing translation file will not appear in the menus of the generated site.\n"
#~ msgstr ""
#~ "Attention, un fichier de traduction manquant n'apparaitra pas dans les menus\n"
#~ "du site générés.\n"

#, no-wrap
#~ msgid "**Always make sure to create files for all languages**, even if the translation is not yet available.\n"
#~ msgstr "**On veillera donc toujours à créer les fichiers pour toutes les langues**, même si la traduction n'est pas encore disponible.\n"

#, no-wrap
#~ msgid ""
#~ "For this, there is a script `doc-generate-missing-translations.sh` in the root of the repository.\n"
#~ "When you add a new file, you just have to create the english version, then run this script.\n"
#~ "It will create all  missing translations, putting a sample message inviting the user to read the english version.\n"
#~ msgstr ""
#~ "Pour cela, il y a un script `doc-generate-missing-translations.sh` à la racine du dépot.\n"
#~ "Quand on ajoute un nouveau fichier, il suffit de créer la version anglaise, puis de lancer ce script.\n"
#~ "Il va créer toutes les traductions manquantes, on y mettant un message type invitant l'utilisateur⋅rice à lire la version anglaise.\n"

#, no-wrap
#~ msgid ""
#~ "Then, run the `doc-generate-missing-translations.sh` script.\n"
#~ "It will create all the missing files.\n"
#~ msgstr ""
#~ "Ensuite, lancez le script `doc-generate-missing-translations.sh` à la racine du dépot.\n"
#~ "Celui-ci crééra tous les fichiers manquants pour la nouvelle langue.\n"

#, no-wrap
#~ msgid "Translate the plugin"
#~ msgstr "Traduire le plugin"

#, no-wrap
#~ msgid "Translate"
#~ msgstr "Traduction"

#, no-wrap
#~ msgid ""
#~ "You can contribute to this plugin translation.\n"
#~ "Translations are handled using the [Weblate](https://weblate.org/) software,\n"
#~ "using [Framasoft Weblate instance](https://weblate.framasoft.org/).\n"
#~ msgstr ""
#~ "Vous pouvez contribuer à la traduction de ce plugin Peertube.\n"
#~ "Les traductions sont gérées par le logiciel [Weblate](https://weblate.org/),\n"
#~ "via [l'instance Weblate de Framasoft](https://weblate.framasoft.org/).\n"

#, no-wrap
#~ msgid "Never modify directly files in the `languages` folder, this could lead to conflicts.\n"
#~ msgstr ""
#~ "Ne modifiez jamais directement les fichiers dans le dossier `languages` du plugin,\n"
#~ "vous risqueriez de créer des conflits.\n"

#, no-wrap
#~ msgid "How to"
#~ msgstr "Comment faire"

#, no-wrap
#~ msgid "Create an account: https://weblate.framasoft.org/accounts/register/\n"
#~ msgstr "Créez-vous un compte: https://weblate.framasoft.org/accounts/register/\n"

#, no-wrap
#~ msgid "Validate your email and follow the link sent\n"
#~ msgstr "Validez votre email en cliquant sur le lien reçu\n"

#, no-wrap
#~ msgid "Create your password and setup your account\n"
#~ msgstr "Choisissez votre mot de passe, et configurez votre compte\n"

#, no-wrap
#~ msgid "Go to the plugin project page: https://weblate.framasoft.org/projects/peertube-livechat/peertube-plugin-livechat/\n"
#~ msgstr "Allez sur le projet du plugin de tchat: https://weblate.framasoft.org/projects/peertube-livechat/peertube-plugin-livechat/\n"

#, no-wrap
#~ msgid "Choose the locale you want to translate\n"
#~ msgstr "Choisissez la langue que vous voulez traduire\n"

#, no-wrap
#~ msgid "Just translate missing sentences, or correct the ones that seems incorrect to you.\n"
#~ msgstr "Il ne vous reste plus qu'à ajouter les traductions manquantes, ou corriger celles qui vous semblent erronées.\n"

#, no-wrap
#~ msgid ""
#~ "There might be some «very technical» strings. If you are not 100% sure of\n"
#~ "the meaning, or of your translation, you better not translate it,\n"
#~ "so it will display in english.\n"
#~ msgstr ""
#~ "Il peut y avoir des chaînes «assez techniques».\n"
#~ "Si vous n'êtes pas sûr⋅e à 100% du sens, ou de la traduction,\n"
#~ "il vaut mieux ne pas la traduire du tout ;\n"
#~ "ainsi la version anglaise s'affichera.\n"

#, no-wrap
#~ msgid "Documentation translation"
#~ msgstr "Traduction de la documentation"

#, no-wrap
#~ msgid "Fow now, this is not done on Weblate. I am still looking for the good technical solution.\n"
#~ msgstr ""
#~ "Pour l'instant, cela n'est pas encore géré dans Weblate. Je suis encore à la recherche de la bonne\n"
#~ "solution technique.\n"

#, no-wrap
#~ msgid "Please refer to the \"documentation\" documentation page.\n"
#~ msgstr "Voir la page de documentation dédiée à la documentation.\n"

#, no-wrap
#~ msgid "Adding a new locale"
#~ msgstr "Ajout d'une nouvelle langue"

#, no-wrap
#~ msgid ""
#~ "If you think there is a missing locale, please check first if it is handled in Peertube.\n"
#~ "If so, you can [open an issue](https://github.com/JohnXLivingston/peertube-plugin-livechat/issues) to ask for it.\n"
#~ msgstr ""
#~ "Si la langue qui vous intéresse n'est pas présente, assurez-vous d'abord qu'elle est bien supportée par Peertube.\n"
#~ "Si c'est le cas, vous pouvez [ouvrir un ticket](https://github.com/JohnXLivingston/peertube-plugin-livechat/issues)\n"
#~ "pour en demander l'ajout.\n"

#, no-wrap
#~ msgid "Adding new strings / use translations in the code"
#~ msgstr "Ajout de nouveau segment / utilisation dans le code"

#, no-wrap
#~ msgid ""
#~ "If you are working on new features, and need new strings, you can create them directly in Weblate.\n"
#~ "The english version is mandatory. Start with it.\n"
#~ msgstr ""
#~ "Si vous travaillez sur une nouvelle fonctionnalité, et que vous avez besoin de nouveaux segments,\n"
#~ "créez les directement dans Weblate.\n"
#~ "La version anglaise est obligatoire, commencez par celle-ci.\n"

#, no-wrap
#~ msgid ""
#~ "Each string is linked to a key (for example `use_chat`).\n"
#~ "Choose an explicit key in english, lower case.\n"
#~ msgstr ""
#~ "Chaque segment est lié à une clé (par exemple `use_chat`).\n"
#~ "Choisissez une clé en anglais, suffisamment explicite, et en minuscule.\n"

#, no-wrap
#~ msgid ""
#~ "If you have to test new strings without waiting for a Weblate merge, you can modify `languages/*.yml` files,\n"
#~ "but avoid to commit these changes (to minimize conflict risks).\n"
#~ msgstr ""
#~ "Si vous avez besoin de tester vos localisations sans attendre la fusion venant de Weblate,\n"
#~ "vous pouvez modifier les fichiers `languages/*.yml`, mais évitez de les commit\n"
#~ "(pour minimiser le risque de conflits).\n"

#, no-wrap
#~ msgid "Use translations in front-end code"
#~ msgstr "Utiliser un segment dans le code front-end"

#, no-wrap
#~ msgid ""
#~ "Before using a string in front-end, you need to declare a new constant in `client/@types/global.d.ts`.\n"
#~ "The constant name must:\n"
#~ msgstr ""
#~ "Avant d'utiliser une chaîne en front-end, il faut déclarer une nouvelle constante dans `client/@types/global.d.ts`.\n"
#~ "La constante doit :\n"

#, no-wrap
#~ msgid "start with the prefix \"LOC_\"\n"
#~ msgstr "commencer par le préfixe \"LOC_\"\n"

#, no-wrap
#~ msgid "use the string key, upper cased\n"
#~ msgstr "utiliser la clé de la chaîne, en majuscule\n"

#, no-wrap
#~ msgid "you just have to declare its type, not its value\n"
#~ msgstr "vous ne devez déclarer que son type, pas sa valeur\n"

#, no-wrap
#~ msgid "For example, to use \"use_chat\", you have to declare:\n"
#~ msgstr ""
#~ "Par exemple, pour utiliser \"use_chat\", vous devez déclarer :\n"
#~ "e, to use \"use_chat\", you have to declare:\n"

#, no-wrap
#~ msgid "declare const LOC_USE_CHAT: string\n"
#~ msgstr "declare const LOC_USE_CHAT: string\n"

#, no-wrap
#~ msgid ""
#~ "The `build-client.js` script will read the `client/@types/global.d.ts`,\n"
#~ "search for such constants, and load their values from the languages files.\n"
#~ msgstr "Le script `build-client.js` va lire ce fichier `client/@types/global.d.ts`, chercher pour de telles constantes, et charger leurs valeurs depuis le fichier de langue.\n"

#, no-wrap
#~ msgid "Now, you can simply call `peertubeHelpers.translate(LOC_USE_CHAT)` in your code.\n"
#~ msgstr "Vous pouvez maintenant utiliser `peertubeHelpers.translate(LOC_USE_CHAT)` dans votre code.\n"

#, no-wrap
#~ msgid "Use translations in back-end code"
#~ msgstr "Utiliser un segment dans le code back-end"

#, no-wrap
#~ msgid ""
#~ "In theory, the only parts of the backend code where you need localization is the\n"
#~ "settings declaration and standardized data (ActivityPub, RSS, ...).\n"
#~ "Here we need to get english strings from the translation key.\n"
#~ msgstr ""
#~ "En théorie, les seules parties du code qui ont besoin de traductions sont les déclarations de paramètres et la génération de données standardisées (ActivityPub, RSS, ...).\n"
#~ "Ici on a besoin de récupérer les chaînes anglaises à partir des clés de traduction.\n"

#, no-wrap
#~ msgid ""
#~ "Note: you should never need another language translation from backend code.\n"
#~ "Localization must be done on front-end.\n"
#~ msgstr ""
#~ "Note: vous ne devriez jamais avoir besoin d'autres langues que l'anglais pour le code backend.\n"
#~ "Les traductions doivent se faire coté front-end.\n"

#, no-wrap
#~ msgid ""
#~ "There is a `lib/loc.ts` module providing a `loc()` function.\n"
#~ "Just pass it the key to have the english string: `loc('diagnostic')`'.\n"
#~ msgstr ""
#~ "Il y a un module `lib/loc.ts` qui fourni une function `loc()`.\n"
#~ "Passez juste la clé pour récupérer la phrase anglaise: `loc('diagnostic')`.\n"<|MERGE_RESOLUTION|>--- conflicted
+++ resolved
@@ -7,13 +7,8 @@
 msgid ""
 msgstr ""
 "Project-Id-Version: PACKAGE VERSION\n"
-<<<<<<< HEAD
 "POT-Creation-Date: 2023-07-14 19:55+0200\n"
 "PO-Revision-Date: 2023-07-17 10:59+0000\n"
-=======
-"POT-Creation-Date: 2023-07-17 12:46+0200\n"
-"PO-Revision-Date: 2023-07-15 16:40+0000\n"
->>>>>>> 732344a3
 "Last-Translator: John Livingston <git@john-livingston.fr>\n"
 "Language-Team: French <https://weblate.framasoft.org/projects/peertube-livechat/peertube-plugin-livechat-documentation/fr/>\n"
 "Language: fr\n"
@@ -130,15 +125,13 @@
 #. type: Bullet: '* '
 #: support/documentation/content/en/contributing/develop/_index.md
 #, no-wrap
-<<<<<<< HEAD
 msgid "you must have python venv installed (`python3-venv` package on Debian for example)\n"
 msgstr ""
 "vous devez avoir installé les venv python (paquet `python3-venv` sous Debian "
 "par exemple)\n"
-=======
+
 msgid "NodeJS\n"
 msgstr ""
->>>>>>> 732344a3
 
 #. type: Bullet: '* '
 #: support/documentation/content/en/contributing/develop/_index.md
@@ -2715,7 +2708,6 @@
 "contacter.\n"
 
 #, no-wrap
-<<<<<<< HEAD
 msgid ""
 "Some linux distro (like Debian Bullseye for example) have too old version of `po4a`.\n"
 "Please make sure to install a compatible version.\n"
@@ -2727,28 +2719,6 @@
 "Si vous utilisez Debian Bullseye par exemple, vous pouvez télécharger le "
 "fichier po4a.deb de Bookworm depuis https://packages.debian.org et "
 "l'installer manuellement.\n"
-=======
-#~ msgid "you must have `npm` installed\n"
-#~ msgstr "vous devez avoir installé `npm`\n"
-
-#, no-wrap
-#~ msgid "you must have python venv installed (`python3-venv` package on Debian for example)\n"
-#~ msgstr "vous devez avoir installé les venv python (paquet `python3-venv` sous Debian par exemple)\n"
-
-#, no-wrap
-#~ msgid "To clone the repository:\n"
-#~ msgstr "Pour clôner le dépot :\n"
-
-#, no-wrap
-#~ msgid ""
-#~ "Some linux distro (like Debian Bullseye for example) have too old version of `po4a`.\n"
-#~ "Please make sure to install a compatible version.\n"
-#~ "If you are using Debian Bullseye for example, you can download the Bookwork po4a.deb file from https://packages.debian.org, and install it manually.\n"
-#~ msgstr ""
-#~ "Certaines distributions linux (comme Debian Bullseye par exemple) ont une version trop ancienne de `po4a`.\n"
-#~ "Assurez-vous d'installer une version compatible.\n"
-#~ "Si vous utilisez Debian Bullseye par exemple, vous pouvez télécharger le fichier po4a.deb de Bookworm depuis https://packages.debian.org et l'installer manuellement.\n"
->>>>>>> 732344a3
 
 #, no-wrap
 #~ msgid ""
