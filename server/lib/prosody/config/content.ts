import type { ProsodyFilePaths } from './paths'

type ConfigEntryValue = boolean | number | string | ConfigEntryValue[]

type ConfigEntries = Map<string, ConfigEntryValue>

function writeValue (value: ConfigEntryValue): string {
  if (typeof value === 'boolean') {
    return value.toString() + ';\n'
  }
  if (typeof value === 'string') {
    return '"' + value.replace(/"/g, '\\"') + '"' + ';\n'
  }
  if (typeof value === 'number') {
    return value.toString() + ';\n'
  }
  if (Array.isArray(value)) {
    let s = '{\n'
    for (let i = 0; i < value.length; i++) {
      s += '  ' + writeValue(value[i])
    }
    s += '};\n'
    return s
  }
  throw new Error(`Don't know how to handle this value: ${value as string}`)
}

abstract class ProsodyConfigBlock {
  entries: ConfigEntries
  prefix: string

  constructor (prefix: string) {
    this.prefix = prefix
    this.entries = new Map()
  }

  set (name: string, value: ConfigEntryValue): void {
    this.entries.set(name, value)
  }

  add (name: string, value: ConfigEntryValue): void {
    if (!this.entries.has(name)) {
      this.entries.set(name, [])
    }
    let entry = this.entries.get(name) as ConfigEntryValue
    if (!Array.isArray(entry)) {
      entry = [entry]
    }
    entry.push(value)
    this.entries.set(name, entry)
  }

  write (): string {
    let content = ''
    // Map keeps order :)
    this.entries.forEach((value, key) => {
      content += this.prefix + key + ' = ' + writeValue(value)
    })
    return content
  }
}

class ProsodyConfigGlobal extends ProsodyConfigBlock {
  constructor () {
    super('')
  }
}

class ProsodyConfigVirtualHost extends ProsodyConfigBlock {
  name: string

  constructor (name: string) {
    super('  ')
    this.name = name
  }

  write (): string {
    return `VirtualHost "${this.name}"\n` + super.write()
  }
}

class ProsodyConfigComponent extends ProsodyConfigBlock {
  name: string
  type: string

  constructor (type: string, name: string) {
    super('  ')
    this.type = type
    this.name = name
  }

  write (): string {
    return `Component "${this.name}" "${this.type}"\n` + super.write()
  }
}

type ProsodyLogLevel = 'debug' | 'info' | 'warn' | 'error'

class ProsodyConfigContent {
  paths: ProsodyFilePaths
  global: ProsodyConfigGlobal
  authenticated?: ProsodyConfigVirtualHost
  anon: ProsodyConfigVirtualHost
  muc: ProsodyConfigComponent
  log: string
  prosodyDomain: string

  constructor (paths: ProsodyFilePaths, prosodyDomain: string) {
    this.paths = paths
    this.global = new ProsodyConfigGlobal()
    this.log = ''
    this.prosodyDomain = prosodyDomain
    this.anon = new ProsodyConfigVirtualHost('anon.' + prosodyDomain)
    this.muc = new ProsodyConfigComponent('muc', 'room.' + prosodyDomain)

    this.global.set('daemonize', false)
    this.global.set('allow_registration', false)
    this.global.set('admins', [])

    this.global.set('pidfile', this.paths.pid)
    this.global.set('plugin_paths', [this.paths.modules])
    this.global.set('data_path', this.paths.data)
    this.global.set('default_storage', 'internal')
    this.global.set('storage', 'internal')

    this.global.set('modules_enabled', [
      'roster', // Allow users to have a roster. Recommended ;)
      'saslauth', // Authentication for clients and servers. Recommended if you want to log in.
      'carbons', // Keep multiple clients in sync
      'version', // Replies to server version requests
      'uptime', // Report how long server has been running
      'ping', // Replies to XMPP pings with pongs
      'bosh', // Enable BOSH clients, aka "Jabber over HTTP"
      'posix' // POSIX functionality, sends server to background, enables syslog, etc.
    ])
    this.global.set('modules_disabled', [
      // 'offline' // Store offline messages
      // 'c2s' // Handle client connections
      's2s' // Handle server-to-server connections
    ])

    this.global.set('cross_domain_bosh', false)
    this.global.set('consider_bosh_secure', false)
    this.global.set('cross_domain_websocket', false)
    this.global.set('consider_websocket_secure', false)

    this.anon.set('authentication', 'anonymous')
    this.anon.set('modules_enabled', ['ping'])

    this.muc.set('muc_room_locking', false)
    this.muc.set('muc_tombstones', false)
    this.muc.set('muc_room_default_language', 'en')
    this.muc.set('muc_room_default_public', false)
    this.muc.set('muc_room_default_persistent', false)
    this.muc.set('muc_room_default_members_only', false)
    this.muc.set('muc_room_default_moderated', false)
    this.muc.set('muc_room_default_public_jids', false)
    this.muc.set('muc_room_default_change_subject', false)
    this.muc.set('muc_room_default_history_length', 20)
  }

  useHttpAuthentication (url: string): void {
    this.authenticated = new ProsodyConfigVirtualHost(this.prosodyDomain)

    this.authenticated.set('authentication', 'http')
    this.authenticated.set('modules_enabled', ['ping', 'auth_http'])

    this.authenticated.set('http_auth_url', url)
  }

  usePeertubeBosh (prosodyDomain: string, port: string): void {
    this.global.set('c2s_require_encryption', false)
    this.global.set('interfaces', ['127.0.0.1', '::1'])
    this.global.set('c2s_ports', [])
    this.global.set('c2s_interfaces', ['127.0.0.1', '::1'])
    this.global.set('s2s_ports', [])
    this.global.set('s2s_interfaces', ['127.0.0.1', '::1'])
    this.global.set('http_ports', [port])
    this.global.set('http_interfaces', ['127.0.0.1', '::1'])
    this.global.set('https_ports', [])
    this.global.set('https_interfaces', ['127.0.0.1', '::1'])

    this.global.set('consider_bosh_secure', true)

    this.anon.set('trusted_proxies', ['127.0.0.1', '::1'])
    this.anon.set('allow_anonymous_s2s', false)
    this.anon.add('modules_enabled', 'http')
    this.anon.add('modules_enabled', 'bosh')
    this.anon.set('http_host', prosodyDomain)
    this.anon.set('http_external_url', 'http://' + prosodyDomain)

    this.muc.set('restrict_room_creation', 'local')

    if (this.authenticated) {
      this.authenticated.set('trusted_proxies', ['127.0.0.1', '::1'])
      this.authenticated.set('allow_anonymous_s2s', false)
      this.authenticated.add('modules_enabled', 'http')
      this.authenticated.add('modules_enabled', 'bosh')
      this.authenticated.set('http_host', prosodyDomain)
      this.authenticated.set('http_external_url', 'http://' + prosodyDomain)
    }
  }

  useMucHttpDefault (url: string): void {
    this.muc.add('modules_enabled', 'muc_http_defaults')
    this.muc.add('muc_create_api_url', url)

    // restrict_room_creation: we can override the 'local' value.
    // Indeed, when muc_http_default is used, room creation will be managed by api.
    this.muc.set('restrict_room_creation', false)
  }

  /**
   * Calling this method makes Prosody use mod_muc_mam to store rooms history.
   * @param duration: how long the server must store messages. See https://prosody.im/doc/modules/mod_muc_mam
   */
  useMam (duration: string): void {
    this.muc.add('modules_enabled', 'muc_mam')

    this.muc.set('muc_log_by_default', true)
    this.muc.set('muc_log_presences', true)
    this.muc.set('log_all_rooms', true)
    this.muc.set('muc_log_expires_after', duration)
    this.muc.set('muc_log_cleanup_interval', 4 * 60 * 60)

    // We can also use mod_muc_moderation
    // NB: for now Prosody has a partial support of this feature with «internal» storage.
    // It will be available in next version (0.11.8?).
    this.muc.add('modules_enabled', 'muc_moderation')
  }

  /**
   * Rooms will be persistent by default (they will not be deleted if no participant).
   */
  useDefaultPersistent (): void {
    this.muc.set('muc_room_default_persistent', true)
  }

<<<<<<< HEAD
  useListRoomsApi (apikey: string): void {
    this.muc.add('modules_enabled', 'http_peertubelivechat_list_rooms')
    this.muc.set('peertubelivechat_list_rooms_apikey', apikey)
=======
  useTestModule (prosodyApikey: string, apiurl: string): void {
    this.global.add('modules_enabled', 'http_peertubelivechat_test')
    this.global.set('peertubelivechat_test_apikey', prosodyApikey)
    this.global.set('peertubelivechat_test_peertube_api_url', apiurl)
>>>>>>> 25e41338
  }

  setLog (level: ProsodyLogLevel, syslog?: ProsodyLogLevel[]): void {
    let log = ''
    log += 'log = {\n'
    if (level !== 'error') {
      log += '  ' + level + ' = ' + writeValue(this.paths.log)
    }
    // always log error level in a separate file.
    log += '  error = ' + writeValue(this.paths.error)
    if (syslog) {
      log += '  { to = "syslog"; levels = ' + writeValue(syslog) + ' };\n'
    }
    log += '\n};\n'
    this.log = log
  }

  public write (): string {
    let content = ''
    content += this.global.write()
    content += this.log + '\n'
    content += '\n\n'
    if (this.authenticated) {
      content += this.authenticated.write()
      content += '\n\n'
    }
    content += this.anon.write()
    content += '\n\n'
    content += this.muc.write()
    content += '\n\n'
    return content
  }
}

export {
  ProsodyLogLevel,
  ProsodyConfigContent
}<|MERGE_RESOLUTION|>--- conflicted
+++ resolved
@@ -236,16 +236,15 @@
     this.muc.set('muc_room_default_persistent', true)
   }
 
-<<<<<<< HEAD
   useListRoomsApi (apikey: string): void {
     this.muc.add('modules_enabled', 'http_peertubelivechat_list_rooms')
     this.muc.set('peertubelivechat_list_rooms_apikey', apikey)
-=======
+  }
+
   useTestModule (prosodyApikey: string, apiurl: string): void {
     this.global.add('modules_enabled', 'http_peertubelivechat_test')
     this.global.set('peertubelivechat_test_apikey', prosodyApikey)
     this.global.set('peertubelivechat_test_peertube_api_url', apiurl)
->>>>>>> 25e41338
   }
 
   setLog (level: ProsodyLogLevel, syslog?: ProsodyLogLevel[]): void {
