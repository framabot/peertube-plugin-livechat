--- conflicted
+++ resolved
@@ -1,6 +1,5 @@
 # Changelog
 
-<<<<<<< HEAD
 ## (unreleased yet)
 
 ### Features
@@ -11,13 +10,12 @@
 ### Fixes
 
 * Fix spanish translation.
-=======
+
 ## v5.0.2
 
 ### Fixes
 
 * Fix some cases where the chat immediatly close (Peertube events are not fired in the good order).
->>>>>>> 0786ae51
 
 ## v5.0.1
 
