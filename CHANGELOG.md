# Changelog

<<<<<<< HEAD
## 11.0.0 (Not Released Yet)

### New features

* Updating ConverseJS, to use upstream (v11 WIP). This comes with many improvments and new features.

### Minor changes and fixes

* New translation: Albanian.
* Translation updates: Crotian, Japanese.
=======
## 10.3.3

### Minor changes and fixes

* Fix #481: Moderation bot was not able to connect when remote chat was disabled.
* Some cleaning in code generating Prosody configuration file.
>>>>>>> e57d39c8

## 10.3.2

### Minor changes and fixes

* Fix #477: ended polls never disappear when archiving is disabled (and no more than 20 new messages).

## 10.3.1

### Minor changes and fixes

* Moderation delay: fix accessibility on the timer shown to moderators.
* Fix «create new poll» icon.

## 10.3.0

### New features

* #132: [moderation delay](https://livingston.frama.io/peertube-plugin-livechat/documentation/user/streamers/moderation_delay/).

### Minor changes and fixes

* Translations updates: german.
* Performance: don't send markers, even if requested by the sender.

## 10.2.0

### New features

* #231: [polls](https://livingston.frama.io/peertube-plugin-livechat/documentation/user/streamers/polls/).
* #233: new option to [mute anonymous users](https://livingston.frama.io/peertube-plugin-livechat/documentation/user/streamers/moderation/).
* #18: terms & conditions. You can configure terms&conditions on your instance that will be shown to each joining users. Streamers can also add [terms&conditions in their channels options](https://livingston.frama.io/peertube-plugin-livechat/documentation/user/streamers/terms/).

### Minor changes and fixes

* Fix #449: Remove the constraint for custom emojis shortnames to have ":" at the beginning and at the end.
* Translations updates: french, german, crotian, polish, slovak.

## 10.1.2

* Fix: clicking on the import custom emojis button, without selected any file, was resulting in a state with all action button disabled.

## 10.1.1

* Fix #436: Saving emojis per batch, to avoid hitting max payload limit.
* Fix: the emojis import function could add more entries than max allowed emoji count.
* Fix #437: removing last line if empty when importing emojis.
* Updated translations: de, sk.

## 10.1.0

### New features

* #130: Channel custom emojis.
* #98: OBS Dock. You can now generate links to join chatrooms with your current user. This can be used to create Docks in OBS for example. This could also be used to generate authentication token to join the chat from 3rd party tools.
* Overhauled configuration page, with more broadly customizable lists of parameters by @Murazaki ([See pull request #352](https://github.com/JohnXLivingston/peertube-plugin-livechat/pull/352)).
* #377: new setting to listen C2S connection on non-localhost interfaces.

### Minor changes and fixes

* Fix cleanup on channel deletion.
* #416: Deregister prosodyctl interval callback when spawn.stdin disappears.
* #423: Merging video-watch scope into common scope.
* Rewriting the share chat dialog with more modern code for a better UI/UX.
* #400: Reading livechat-active parameter on live creation API endpoint. So that the Android Peertube Live app can pass the parameter withing the first (and only) API call.

## 10.0.2

### Minor changes and fixes

* Fix "become moderator" icon.

## 10.0.1

### Minor changes and fixes

* #139: Fix colors in old fullpage mode (used for OBS integration for example).
* Fix missing avatars in old fullpage mode (including OBS integration).

## 10.0.0

### New features

* #177: streamer's task/to-do lists: streamers, and their room's moderators, can handle task lists directly. This can be used to handle viewers questions, moderation actions, ... More info in the [tasks documentation](https://livingston.frama.io/peertube-plugin-livechat/documentation/user/streamers/tasks/).
* #385: new way of managing chat access rights. Now streamers are owner of their chat rooms. Peertube admins/moderators are not by default, so that their identities are not leaking. But they have a button to promote as chat room owner, if they need to take action. Please note that there is a migration script that will remove all Peertube admins/moderators affiliations (unless they are video/channel's owner). They can get this access back using the button.
* #385: the slow mode duration on the channel option page is now a default value for new rooms. Streamers can change the value room per room in the room's configuration.

### Minor changes and fixes

* Fixed some styling when chatbox is small (hidding avatars).

## 9.0.3

### Minor changes and fixes

* Fix missing titles on some buttons when the chat is open.
* Fix select styling in ConverseJS.

## 9.0.2

### Important fix

* The livechat plugin broke the federation with Peertube >= 6.1.0.

### Minor changes and fixes

* Fix #378: alert message not visible with dark theme when using external login.
* Translation updates: french, croatian, deutsch, japanese.
* New lang: turkish (available with Peertube >= 6.1.0).
* Minor JS fix.

## 9.0.1

### Minor changes and fixes

* Fix #370: "open with a remote Peertube" broken when chat is embedded in an iframe.
* Fix UI on little screens (form for anonymous users was too high).

## 9.0.0

**Breaking changes**:

* If you were adding custom CSS to livechat iframe, it could be broken, as the livechat is no more included in an iframe. Your custom styles are now added on a `div` element.
* If you enabled [XMPP Clients connections](https://livingston.frama.io/peertube-plugin-livechat/documentation/admin/advanced/xmpp_clients/), you must add a new DNS entry for `external.your_instance.example.com`. Check the documentation.

### New features

* For anonymous users: new "log in using an external account" dialog, with following options:
  * remote Peertube account,
  * #128, #363 (**Experimental Feature**): possibility to configure an OpenID Connect provider on the instance level.
  * #128, #367: adding some standard OpenID Connect providers (Google, Facebook).
* #143: User colors: implementing [XEP-0392](https://xmpp.org/extensions/xep-0392.html) to have random colors on users nicknames
* #330: Chat does no more use an iframe to display the chat besides the videos.
* #330: Fullscreen chat: now uses a custom page (in other words: when opening the chat in a new tab, you will have the Peertube menu).
* #355: ConverseJS dropdown menu available everywhere, inclusing when chat is besides the video.

### Minor changes and fixes

* Some code refactoring.
* New translations: Galician, German, French, Spanish, Crotian.
* Fix slow mode: focus was lost when textarea got disabled, so it could trigger some Peertube events if the user type some text.
* #48: Proper 404 and 403 pages when trying to open non-existant chatroom.

## 8.4.0

* Fix #87: updating chat room title when video/channel title is changed.
* Updating xmppjs-chat-box version.
* Translation updates: deutsch, japanese, russian.
* Updating slow mode duration on existing rooms when changing channel options (related to #332).
  * This settings is no more a default duration, but the actual duration (updating labels and documentation).
* Settings: orange warning for the "Enable connection to room using external XMPP accounts" settings.

## 8.3.2

* Temporary security fix for #332: rollback of v8.3.1:
  * Setting video owner as room owner as side effects. Like leaking the instance moderator/admin list. And maybe others.
  * So we rollback this feature, waiting for a better way to allow room admins/moderators to change room settings.
  * As a consequence, users that are not Peertube moderator/administrator can't change the slow mode configuration without deleting/recreating the room. This will be fixed in a later plugin version.
* Fix mod_muc_slow_mode: add min value for slow_mode_duration field.
* Debug Mode: new option to promote some JIDs as admins on the MUC component.
* Fix #322: "Sepia is no longer an owner of this groupchat" message when joining the chat.
  * This was related to the fact that the bot was owner because of the "admins" Prosody config key, and not registered in the room.
  * To fix it, i added the bot as owner when creating rooms.
  * This means that the fix only work for newly created rooms.
  * There might still be an issue in ConverseJS or Prosody, don't know exactly where.

## 8.3.1

* Fix: video owner must be room owner, not only admin. Otherwise they can't edit room parameters (including slow mode settings).

## 8.3.0

### New features

* Slow mode (#192):
  * new option in room configuration to set the slow mode duration (new prosody module mod_muc_slow_mode).
  * default duration is configurable in channel's chat rooms options.
  * backend rejects messages when the slow mode is not respected.
  * front-end: display an infobox when slow mode is active.
  * front-end: disable the message field during the slow mode duration.

### Minor changes and fixes

* Fix ConverseJS build: translations were missing, and only english was available.
* Replaced a sync file operation by an async one, to avoid blocking the server.
* Fix ConverseJS bug: room information not correctly refreshed when modifications are made by other users.
* Translation update: German, French.

## 8.2.1

### Minor changes and fixes

* Fix new avatars content-type.

## 8.2.0

### New features

* New avatars, by David Revoy (#234):
  * new Sepia avatars
  * new Cats avatars
  * new Birds avatars
  * new Fenecs avatars
  * new Abstract avatars
  * plugin settings to change the avatar set (for now it is only possible to choose on the instance level, channel option will come later)

### Minor changes and fixes

* Fix #311:
  * Fix inconsistency between browsers on textarea outlines.
  * Fix ConverseJS input borders/outline/shadow.
* Updated translations: german, french.
* Fix #310: autocomplete background color.
* Fix #314: input colors.
* Autocomplete: adding a border, for better UI/UX.

## 8.1.0

### Minor changes and fixes

This version comes with a lot of UX/UI and performances improvements:

* Anonymous chat user: remember the chosen nickname in localStorage, to avoid entering it again too often. Nickname will expire after 12 hours.
* Fix: if an anonymous chat user enter spaces in the nickname choice, it allowed them to keep the random nickname.
* Authenticated users: if current user nickname is already used in the room, automatically add a suffix.
* UX: add a label ('Choose a nickname to enter') for the anonymous nickname prompt. Fix #287.
* Translation updates: Arabic, German, French, Swedish, Spanish.
* New Swedish translations.
* UI/UX improvements:
  * hide nickname changes when previous nickname was like "Anonymous 12345". Helps to improve performances when massive anonymous users are joining (#138), and prevent displaying unnecessary messages (#111).
  * display anonymous users at the end of the participants list (Fix #136)
  * don't group "followup" messages, and always display avatar/nickname/datetime besides messages, even when it is the same user as previous one (#305)
  * Adding "users" icon in the menu toggle button
  * Destroy room: remove the challenge, and the new JID
* Using patched ConverseJS for performance improvement (related to #96):
  * debounce MUC sidebar rendering in ConverseJS (Fix #138)
  * force history pruning, even if messages keep coming (Fix #140)
  * don't load all vCards when right menu is not visible (Fix #106)
  * Changing the default avatar to minimize blinking effect when a user sends his first message
  * Custom settings livechat_load_all_vcards for the readonly mode
  * Removing unecessary plugins: headless/pubsub, minimize, notifications, profile, omemo, push, roomlist, dragresize (generated JS is about 10% lighter)
* Prosody: disabling message carbons for anonymous users (See #295)
* Peertube users avatars optimization (Fix #303):
  * avoid multiple parallel request to load same avatar from Peertube
  * send "item-not-found" stanza when no avatar, instead of a vCard without avatar

## 8.0.4

### Minor changes and fixes

* Updated spanish translations.
* ConverseJS: using `prune_messages_above` to purge old messages, keeping only last 100 (Fix #140).
* NPM packages security fixes.

## 8.0.3

### Minor changes and fixes

* Peertube v6.0.0 compatibility:
  * xmpp avatars: using account.avatars if account.avatar is not available (Fix #275).
  * chatrooms screen: using channel.avatars if channel.avatar is not available (Fix #276).
* Translation updates: German, Dutch, Japanese, Basque.
* Security fix for npm packages (only used for building, does not impact the produced package).

## 8.0.2

### Minor changes and fixes

* On some Ubuntu server, the self-signed certificates generation fails:
  * See [issue #268](https://github.com/JohnXLivingston/peertube-plugin-livechat/issues/268)
  * This prevents the bot to connect to the server
  * As a fallback, we directly call openssl to generate the certificates

## 8.0.1

### Minor changes and fixes

* Channel configuration:
  * Fix dark mode for buttons.
  * Fix buttons margin.
  * Don't validate hidden fields.
  * Fix disabling bot.
* Help button on top of the "channels" page.
* Renaming "pre-recorded message" to "timers".

## 8.0.0

### New features

* Moderation bot (experimental new feature):
  * New "chatrooms" menu, accessible to all users
  * In this menu, user's channels are listed
  * For each channel, there is a new screen where you can setup new channel's chatroom options
  * These options applies to all channel's video that have livechat activated
  * For now, there are options related to the new Moderation Bot:
    * you can make it auto-delete messages containing "forbidden words",
    * make it send pre-recorded messages every X minutes,
    * respond message to custom commands.
    * many other features will be available in future releases!
* New settings: "Ban anonymous user's IP when user is banned from a chatroom":
  * if enabled, every time a streamer bans an anonymous user, it will ban its IP on the chat server,
  * banned IPs are logged on disk, so server's admin can use them to feed fail2ban (for example),
  * option disabled by default, because could be used to create trapped-rooms on public servers

### Minor changes and fixes

* ConverseJS v10.1.6 (instead of v10.0.0).
* New polish translation (Thanks [ewm](https://weblate.framasoft.org/user/ewm/)).
* Links to documentation are now using the front-end language to point to the translated documentation page (except for some links generated from the backend, in the diagnostic tool for example).
* Some code refactoring.
* You can now configure on which network interfaces Prosody will listen for external components.
* Prosody: removing the BOSH module from the global scope (must only be present on relevant virtualhosts).

## 7.2.2

### Minor changes and fixes

* Some code refactoring.
* Bypassing Nginx for API call originated from Prosody (if Peertube >=5.1). Can also fix some Docker setup, which needed to set the prosody-peertube-uri settings.
* Translation updates.
* The Prosody AppImage is no more built in this plugin, but downloaded from [prosody-appimage](https://github.com/JohnXLivingston/prosody-appimage).

## 7.2.1

### Minor changes and fixes

* Fix link to documentation in french.
* Adding a help button in the share chat modal.

## 7.2.0

### New Features

* Adding a help button on top of the chat, that links to the online documentation on frama.io.
* Implementing the [FEP-1970](https://codeberg.org/fediverse/fep/src/branch/main/fep/1970/fep-1970.md) draft for ActivityPub chat declaration.
* Podcast RSS feed support (thanks to [Alecks Gates](https://github.com/agates)).

### Minor changes and fixes

* Translation updates.
* Documentation can now also be translated using [Weblate](https://weblate.framasoft.org/projects/peertube-livechat/peertube-plugin-livechat/).
* Documentation can use hugo shortcode livechat_label to get application strings.
* Replaced github.io documentation links by frama.io documentation.
* Adding links to the documentation in the diagnostic tool.

## 7.1.0

### Minor changes and fixes

* Translations are now made using [Weblate](https://weblate.framasoft.org/projects/peertube-livechat/peertube-plugin-livechat/). This requires some technical changes, but there is no functional differences.
* Translation updates.

## 7.0.2

* Fix: Letsencrypt certificate import procedure was not working on server that had never installed Prosody. Adding `prosody_user` in the Prosody configuration file to fix this. Updating the procedure: the `chown` is no more needed in `/etc/letsencrypt/renewal-hooks/deploy/prosody.sh`.

## 7.0.1

* Fix: trying to connect to a remote instance using direct s2s won't work if local instance has not the feature enabled, and if the remote instance does not know the local one. So using Websocket S2S in such case (that embed a discovery mecanism).

## 7.0.0

### Importante Notes

If you enabled external XMPP connection with plugin v6.3.0,
and are not using the standard 5269 port, you must add and additional DNS SRV record.
Check the [documentation](https://johnxlivingston.github.io/peertube-plugin-livechat/documentation/admin/advanced/xmpp_clients/).

If you are using arm64 CPU, you no longer need to manually install Prosody on your server.
You can now uncheck the "use system prosody" option, and uninstall Prosody if you don't use it for anything else.

If you are using ["system Prosody"](https://johnxlivingston.github.io/peertube-plugin-livechat/documentation/admin/settings/#use-system-prosody),
please not that this version will only properly work with Prosody >= 0.12.0.
If you are using an older version, Chat Federation could be broken, and it could have some unexpected behaviour.

### New Features

* Chat Federation:
  * You can now connect to a remote chat with your local account.
  * This remote connection is done using a custom implementation of [XEP-0468: WebSocket S2S](https://xmpp.org/extensions/xep-0468.html), using some specific discovering method (so that it will work without any DNS configuration).
  * If the remote instance has configured external XMPP connections, it will use legacy S2S connection instead of Websocket S2S.
  * The discovering methods are experimental and temporary. They will be replaced by something that uses XMPP standards in a later release.
* ARM64 CPU support! The Prosody builtin AppImage is now compatible with ARM64 CPU.

### Minor changes and fixes

* Possibility to debug Prosody in development environments.
* Using process.spawn instead of process.exec to launch Prosody (safer, and more optimal).
* Prosody AppImage: fix path mapping: we only map necessary /etc/ subdir, so that the AppImage can access to /etc/resolv.conf, /etc/hosts, ...
* Prosody AppImage: hidden debug mode to disable lua-unbound, that seems broken in some docker dev environments.
* Debug Mode: can change some parameters.
* Fix use case where self-signed certificates are missing.
* Prosody recommended version is now 0.12.x.

## 6.3.0

### New Features

* Chat Federation !
  * This version of the plugin is the first that enables chat between Peertube instances.
  * This feature is a first beta release. It will be improved.
  * This feature requires Peertube >= 5.1.0. The plugin is still compatible with previous version, but the chat federation won't work.
  * By default, chat of video hosted on your instance will be shown on remote instances. You can disable this in the plugin settings.
  * By default, user from your instance will see remote chats. You can disable remote chats in the plugin settings.
  * When a user from your instance joins a remote chat, it will use your local ConverseJS, and will connect directly on the remote instance, as an anonymous XMPP user. If the user is logged-in on your instance, it will use his nickname by default (if available).
* XMPP clients: you can now allow connection to rooms using external XMPP accounts and XMPP clients. Please note that this feature might require some server configuration to be available. Please refer to the [documentation](https://johnxlivingston.github.io/peertube-plugin-livechat/documentation/admin/advanced/xmpp_clients/) for more informations.

### Minor changes and fixes

* Diagnostic tool: add the result of `prosodyctl check` in the debug section.
* New debug mode
* Fix room topic: due to a [bug in mod_muc_http_defaults](https://hg.prosody.im/prosody-modules/rev/6d99ddd99694), room topics were badly configured. The plugin will fix them at startup, and stops trying to set the subject.
* Fix Peertube crash when someone attemps to connect to Websocket endpoint during plugin initialization.

## 6.2.3

### Minor changes and fixes

* Fix italian translation.

## 6.2.2

### Minor changes and fixes

* Fix italian translation.

## 6.2.1

### Minor changes and fixes

* Italian settings page translation (thanks [lost-geographer](https://github.com/lost-geographer)).
* Various translation fixes in french and english (thanks [lost-geographer](https://github.com/lost-geographer)).
* Update npm dependencies with security fixes.

## 6.2.0

### New Features

* Settings page translations:
  * english,
  * french,
  * german (thanks [Gamemap](https://github.com/Gamemap))

### Minor changes and fixes

* Updating a link to the documentation in the settings page.
* Moving `public/images` dir to `assets/images`, because it conflicts with gitlab CI/CD for documentation. Moving `assets/styles.css` to `assets/styles/styles.css`.

## 6.1.0

### Important Notes

If you haven't upgraded to v6.0.0 yet, please read v6.0.0 changelog first.

### New Features

* Share chat link popup: add an option to generate an iframe. #110 #92

### Changes

* Minimum Peertube version is now v4.2.0.
* ConverseJS: Don't send state notifications. #134
* ConverseJS: Don't show join/leave messages. #134
* ConverseJS: remove browser notifications, and browser tab message count.
* ConverseJS: in readonly mode, don't show any info messages (except when disconnected).

### Minor changes and fixes

* Update @types/peertube to v4.2.2 (requiring Peertube v4.2.0).
* Using ESBuild for front-end packing, instead of webpack. Note: for now webpack is still used for ConverseJS.
* Updating NPM dependencies.

## 6.0.0

### Breaking changes

Following modes are removed:

* Connect to an existing XMPP server with ConverseJS
* Use an external web chat tool

The only remaining mode is the recommanded one: «Prosody server controlled by Peertube».

These modes were here for historical reasons (backward compatibility, etc.).
But they became difficult to maintain, and impossible to document (adding a lot of confusion).

Moreover, it seems that they weren't really used.

**Note:** If you were using one of the 2 removed modes, or if you disabled the plugin in the settings,
the server will try to use the new mode after updating the plugin.
If you don't want the chat server to be active, just uninstall the plugin
(settings won't be lost, you just have to download it again).

### Important Notes

This version of the plugin comes with a builtin Prosody AppImage.

If you were using this plugin before this version, and if you had installed Prosody manually,
you can safely uninstall Prosody.

If you were using the custom Peertube docker image that is embedding Prosody, you can switch back to the official
Peertube image.

#### Known issues

The Prosody AppImage will only work on x86_64 CPU.
It is not compatible with arm64 and other CPU architectures.

For now, I did not manage to make it work for other CPU architectures.
If you want te be notified when it will be possible, you can subscribe and comment this
[issue](https://github.com/JohnXLivingston/peertube-plugin-livechat/issues/124).

In the meantime, you can use the plugin by [manually installing Prosody](documentation/installation.md) on your server
(as for version priori to v6.0.0).

### New Features

* Removed deprecated modes, only keeping «Prosody server controlled by Peertube».
* BOSH proxy optimization + enabling websocket.
* Builtin Prosody 0.12.1 AppImage. No more manual installation required.

### Changes

* ConverseJS v10.0.0 (instead of v9.0.0).
* Prosody server: enabling mod_disco.
* Settings page re-ordered.
* Cleaning deprecated documentation.
* Removing the code of the Docker image, as it is no more needed.
* Japanese translations (thanks [fusengum](https://github.com/fusengum)).

### Minor changes and fixes

* Fix «autocolor» mecanism when no color provided (raised an error).
* Fix #73: deleted message are shown when loading history.
* Implements #37: diagnostic tools includes last lines from prosody error log files.

## 5.7.1

* Adding an easy way to customize background transparency in OBS and co.

## 5.7.0

### New features

* You can disable the chat for anonymous users (users that are not connected to your Peertube instance).
  * Note: this is a first version of this feature, released to quickly help some Peertube admins that are facing spam attacks.
  * The chat will not be visible at all for anonymous users.
  * In a future release, the chat will be replaced by a message saying «please log in to [...]».
  * If you are not using the «Prosody controlled by Peertube» mode, this settings is not a real security feature. An attacker could easily find the chat uri and join it.

## 5.6.0

### Important notes

Following modes are deprecated and will be soon removed (in version 6.0.0, scheduled for may or june 2022):

* Connect to an existing XMPP server with ConverseJS
* Use an external web chat tool

The only remaining mode will be the recommanded one: «Prosody server controlled by Peertube».

If you need one of the 2 deprecated mode, please open an issue ASAP to explain your use case.

These modes were here for historical reasons (backward compatibility, etc.).
But now there are hard to maintain, and impossible to document (adding a lot of confusion).
Moreover, they don't seem to be used much.

### Changes

* Adding a deprecation warning in the settings page when using one of the 2 deprecated mode.
* Adding German translations (thanks [Gamemap](https://github.com/Gamemap)).
* Updating dependencies.

## 5.5.0

### Features

* Builtin Prosody, Share chat url: option to have a transparent background (for streaming integration).

### Changes and fixes

* This plugin is now using types declarations from the official @peertube/peertube-types package.
* Builtin Prosody, Share chat url: fixed new day hidding when no scrollbar in readonly mode.
* Builtin Prosody: using ConverseJS clear_cache_on_logout=true and allow_user_trust_override=false parameters
* Update Basque, Spanish and Esperanto translations (thanks to [Porrumentzio](https://github.com/Porrumentzio))
* Update Occitan translations (thanks [Mejans](https://github.com/Mejans))

## 5.4.0

### Features

* Builtin Prosody: anonymous users connects automatically to the chat in a readonly mode. They must choose a nickname before they can chat.

### Minor changes and fixes

* Builtin Prosody: better random avatars quality.

## 5.3.0

### Features

* Builtin Prosody, Share chat url: ability to show/hide the scrollbar in readonly mode. Note: new messages and new day separators will also be hidden if scollbars are.
* Builtin Prosody: display Peertube users avatars.
* Builtin Prosody: display random avatars for anonymous users.

### Minor changes and fixes

* ConverseJS plugin livechatWindowTitlePlugin: Avoid errors when model is not initialized.
* Update prosody-modules (mod_muc_moderation, mod_auth_http)
* ConverseJS Peertube theme: hide avatars under 250px width instead of 576px.
* Revert v5.2.1, as it was not the bug.

## 5.2.4

### Fixes

* Fix Autocolors on chrome browser

## 5.2.3

### Fixes

* Fix ConverseJS: livechatWindowTitlePlugin was broken (window title won't be set to the room name)

## 5.2.1

### Fixes

* Trying to fix an OBS cache problem, where OBS can't connect to the chat after a plugin update.

## 5.2.0

### Features

* Using ConverseJS 9.0.0 (instead of 7.0.6).
  * NB: the «spoiler» function is disabled, as it is buggy in ConverseJS 9.0.0 (see <https://github.com/conversejs/converse.js/issues/2627>)

## 5.1.0

### Features

* Builtin Prosody:
  * Readonly mode. You can open the chat in readonly mode. Could be used to integrate in OBS for example.
  * Share chat url: modal for video owner (and instance's moderators) that allows to generate a link to the chat. So you can - for example - obtain the url to use for OBS integration.
* Builtin Prosody: you can now allow «external XMPP components» to connect. This can be used for exemple to connect bots or bridges. For now, only connections from localhost will be allowed.

### Minor changes and fixes

* Spanish translations (thanks [rnek0](https://github.com/rnek0)).
* Occitan translations (thanks [Mejans](https://github.com/Mejans))
* Hide secret keys in diagnostic tool.
* Builtin ConverseJS mode: fix advanced controls hiding.
* Builtin Prosody & Builtin ConverseJS: muc_mention_autocomplete_min_chars set to 2 (3 previously)

## v5.0.2

### Fixes

* Fix some cases where the chat immediatly close (Peertube events are not fired in the good order).

## v5.0.1

### Breaking changes

* If you have some CSS customization for the plugin, it may be broken.
* Auto color detection can have bad result for some Peertube themes. If so, you can disable it in the settings.
* Note: if updating the plugin to v5.0.1 fails with an error like `Cannot find module 'validate-color'`, try to restart peertube, then install/update the plugin. See <https://github.com/Chocobozzz/PeerTube/issues/4593>

### Features

* UI/UX improvements. Now using a custom ConverseJS build.
* Auto color detection: when using ConverseJS, the plugin tries to guess colors to apply to its theme.
* Builtin Prosody: new settings to choose how long the room's content is archived, and if it should be archived by default.

### Fixes

* Fix plugin register when Prosody enabled but not installed (again)

## v4.0.3

### Features

* Brand new documentation, in french and english. (Work in Progress)

### Minor changes and fixes

* Updating dependencies
* Message near the diagnostic button to suggest to refresh the page if not working.
* New pl translations. Thanks [mkljczk](https://github.com/mkljczk)

## v4.0.2

### Minor changes and fixes

* Updating dependencies
* Better package description

## v4.0.1

### Minor changes and fixes

* NPM dependencies update
* Fix plugin register when Prosody enabled but not installed

## v4.0.0

### Breaking changes

* Removed the settings «Chats are only available for local videos». From now on, webchat can only be activated for local videos. It will never be displayed on remote videos. This is because an incompatibility with a new feature (webchat per channel). Moreover this feature was very limited: the webchat was not shared with the remote instance (this will probably be achieved in a future release).

### Features

* Possibility to have webchat per channel (see [this request](https://github.com/JohnXLivingston/peertube-plugin-livechat/issues/58))
  * Builtin Prosody: instance's admins can choose if rooms are per video, or grouped by channel. Only one settings for the whole instance.
  * Builtin ConverseJS on external XMPP server: new placeholders for the room name: CHANNEL_ID, CHANNEL_NAME.
  * External webchat tool: new placeholder CHANNEL_ID in the webchat url.

### Fixes

* Builtin Prosody: Fix [#63](https://github.com/JohnXLivingston/peertube-plugin-livechat/issues/63). On some old Peertube installations, there can be usernames with upper-case letters. Adding a toLowerCase() for the XMPP jid.

## v3.2.0

### Features

* Builtin Prosody: list existing rooms in the settings page
* Builtin Prosody: new settings to enable local C2S. For example, can be used with Matterbridge (thanks [https://github.com/tytan652](https://github.com/tytan652))

### Fixes

* Fix broken API diagnostic.

## v3.1.0

### Features

* Builtin Prosody: optional settings to change the url for Prosody's API calls.
* Diagnostic tool: testing API communication from Peertube to Prosody.
* Diagnostic tool: testing API communication from Prosody to Peertube.
* Diagnostic tool: correctly parse Prosody nightly build versions.

## v3.0.0

### Important Notes

* This version requires at least Peertube version 3.2.0. It is no more compatible with previous Peertube versions.

### Features

* New simpler settings screen.
* New field in live video form, to activate the webchat per video. There is a setting for enabling this new feature.

### Changes

* Removed compatibility with Peertube previous to 3.2.0.
* Restoring default values for checkboxes in settings (there was a bug with Peertube previous to 3.2.0)
* New settings
* By default, the «activate chat for all lives» is disabled (now that we can enable the webchat per video)

## v2.3.1

### Features

* Added Dockerfile to use builtin prosody in Peertube docker installations.

### Fixes

* Fix typo: builtin prosody won't stop when desactivated.

## v2.3.0

### Features

* Builtin prosody use a working dir provided by Peertube (needs Peertube >= 3.2.0)
* Starting with Peertube 3.2.0, builtin prosody save room history on server. So when a user connects, they can get previously send messages.
* Starting with Peertube 3.2.0, builtin prosody also activate mod_muc_moderation, enabling moderators to moderate messages.
* Prosody log level will be the same as the Peertube's one.
* Prosody log rotation every 24 hour.
* ConverseJS is using sessionStorage rather than localStorage.

### Peertube 3.2.0

* Use peertubeHelpers.plugin methods when available. Backward compatibility is maintained.
* Use new DOM placeholder for webchat when available.

### Fixes

* Builtin Prosody: settings archive_expires_after was useless without mod_mam

## v2.2.1

### Fixes

* Revert «Better default values for settings», because of a [bug in Peertube](https://github.com/Chocobozzz/PeerTube/issues/4106)

## v2.2.0

### Features

* Don't display webchat when viewing a playlist (requires Peertube 3.2.0).
* Better default values for settings.
* Settings: hide unnecessary settings depending on webchat mode (requires Peertube 3.2.0).

### Fixes

* Fix: starting with Peertube 3.2.0, there is a header 'X-Frame-Options'. Removing it on the iframe route.
* Remove old Peertube 3.0.1 compatibility (default value for checkbox settings should be false)

## v2.1.3

* Fix: 2.1.0 was in fact correct... Did not work on my preprod env because of... a Livebox bug...
* Fix: if the video owner is already owner of the chatroom, they should not be downgraded to admin.

## v2.1.2

* Fix: revert 2.1.1, and revert using the real domain for prosody

## v2.1.1

* Fix bad proxy settings when not working on localhost

## v2.1.0

### Important Notes

* This version requires at least Peertube version 3.1.0. It is no more compatible with Peertube 3.0.1.

### Features

* Builtin Prosody: use mod_muc_http_defaults to set rooms properties and prevent unauthorized room creation.
* Builtin Prosody: use mod_auth_http to auto login peertube users
* Builtin Prosody: instance's admins and moderators are owner of all created room. Video's owner is admin of the room.

### Fixes

* Fix converseJS: show the participant list when not in iframe

## v2.0.3

* Fix Peertube server crash when prosody is not installed

## v2.0.2

* Trying to fix dependencies installation problems

## v2.0.1

* Trying to fix dependencies installation problems

## v2.0.0

* Code is now in Typescript
* Builtin Prosody server, for easy configuration
* Diagnostic tools for helping admins to find misconfigurations

## v1.0.8

* Fix: typo that can prevent settings chat-only-locals to work

## v1.0.7

* New tutorial to setup [Prosody on the Peertube server](documentation/tutorials/prosody.md)
* Add link to documentation in the settings page.

## v1.0.6

* New icons by [Porrumentzio](https://github.com/Porrumentzio)

## v1.0.5

* New buttons and logo.
* Fix: changing default value to false for every checkbox settings (Peertube bug in <=3.0.1: [https://github.com/Chocobozzz/PeerTube/issues/3838](https://github.com/Chocobozzz/PeerTube/issues/3838)).

## v1.0.4

### Features

* Translations for ca, eo, es and eu. Thanks to [Porrumentzio](https://github.com/Porrumentzio).
* UX improvements. Buttons are now icons, and placed on top of the chat container.

### Bug Fixes

* Fix buttons disappearing when lives started of finished.

## v1.0.3

### Various changes

* Using converseJS ^7.0.4
* Updating documentation

## v1.0.2

### Bug fixes

* Quick fix: add a min-height for the iframe, so that it is not too tiny when under the video.

## v1.0.1

### Bug fixes

* When installing the plugin from npm, the node_modules don't come with: copying converseJS to dist folder.

## v1.0.0

### Features

* Optional Builtin ConverseJS
* Option for enabling live only on local videos
* The «open in new window» button is optional

## v0.0.8

### Features

* The chat is displayed on the right of the video

## v0.0.7

### Bug Fixes

* Fix incomplete commit

## v0.0.6

### Features

* Use eslint to lint the code

### Bug fixes

* Fix dom positionning
* Chat should be displayed for waiting and ended lives
* Chat and chat buttons must be cleaned out of the dom on navigation

## v0.0.5

* Initial release<|MERGE_RESOLUTION|>--- conflicted
+++ resolved
@@ -1,6 +1,5 @@
 # Changelog
 
-<<<<<<< HEAD
 ## 11.0.0 (Not Released Yet)
 
 ### New features
@@ -11,14 +10,13 @@
 
 * New translation: Albanian.
 * Translation updates: Crotian, Japanese.
-=======
+
 ## 10.3.3
 
 ### Minor changes and fixes
 
 * Fix #481: Moderation bot was not able to connect when remote chat was disabled.
 * Some cleaning in code generating Prosody configuration file.
->>>>>>> e57d39c8
 
 ## 10.3.2
 
